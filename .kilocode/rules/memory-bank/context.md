--- conflicted
+++ resolved
@@ -1,28 +1,3 @@
-<<<<<<< HEAD
-﻿## 当前任务（20251009083956）
-- 名称：设计 MsgCenter→pdf-viewer 导航通信规范并实现最小落地
-- 背景：需要跨进程/窗口精确控制 viewer 导航到标注或页内位置
-- 方案：
-  - 新增 WS 消息类型：pdf-viewer:register:requested，pdf-viewer:navigate:requested/completed/failed
-  - 前端生成 session 级 viewer_id，连接建立后发送 register
-  - 导航请求按 viewer_id/pdf_uuid 路由，触发内部事件（JUMP_REQUESTED / NAVIGATION.GOTO）
-- 产物：规范文档与 JSON Schema + 适配器实现与常量
-- 状态：已完成
-
-## 当前任务（20251009061328）
-
-## 当前任务（20251009082433）
-- 名称：从远程 main 合并到当前分支（再次同步）
-- 背景：保持工作分支与主线一致，降低集成冲突；当前分支可能已有本地文档修改，需先暂存避免阻塞。
-- 步骤：
-  1) git fetch origin --prune
-  2) 记录 HEAD 与 origin/main 提交
-  3) 存在差异则合并：git merge --no-edit origin/main；冲突则解决
-  4) 验证祖先关系与状态干净
-  5) 回写日志并通知完成
-- 状态：已完成（fast-forward 合并成功；HEAD 与 origin/main 一致）
-
-=======
 ﻿## 当前任务（20251010020347）
 - 名称：分析pdf-viewer代码清晰度，提出基于AI开发特点的改进建议
 - 问题背景：
@@ -54,7 +29,6 @@
 
 ## 当前任务（20251009061328）
 - 名称：提交并合并到远程 main（anki-linkmaster-B）
->>>>>>> 08de3f1b
 - 背景：翻译功能修复已完成，需将当前分支 worker/branch-B 的更改合入 main。
 - 步骤：
   1) 提交当前变更（allowlist 修复、测试、文档）
@@ -1233,9 +1207,6 @@
   3) 创建链路接入（Annotation 构造默认使用新ID，已覆盖）
   4) 最小化脚本测试（已通过）
 - 后续：如命中以 ann_id 排序的 SQL/逻辑，统一改为 created_at；如需回滚仅需关闭开关或恢复旧生成器调用
-<<<<<<< HEAD
-
-=======
 ## 当前任务（20251009190530）
 - 名称：增强锚点侧边栏加载约束（失败/超时提示 + 可重试）
 - 问题背景：用户确认当前提交版本侧边栏表格正常；为防止后续改动导致“无法从后端获取锚点数据而无提示”，需在 UI 与适配器层增加约束与反馈。
@@ -1299,5 +1270,4 @@
 
 ## 当前任务（20251009213847）
 - 名称：锚点跳转延迟由 2.5s 调整为 1s
-- 说明：闸门（锚点+渲染）满足后，延迟改为 1000ms 再发 URL_PARAMS.REQUESTED；兜底路径同样改为 1s
->>>>>>> 08de3f1b
+- 说明：闸门（锚点+渲染）满足后，延迟改为 1000ms 再发 URL_PARAMS.REQUESTED；兜底路径同样改为 1s