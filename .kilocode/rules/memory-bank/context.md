﻿# Memory Bank（精简版 / 权威）

## 总体目标
- 前端（pdf-home、pdf-viewer）为纯 UI 模块，复用共享基础设施（EventBus / Logger / WSClient），仅在必要时通过 QWebChannel 与 Python 通信。
- 后端分三类：WebSocket 转发器（仅收发转发）、HTTP 文件服务器（仅文件传输）、PDF 业务服务器（独立、接收指令执行业务）。
- 日志分层：前端控制台经 DevTools 捕获写入 UTF-8 文件；后端统一用 Python logging（文件覆盖写，UTF-8）。
- AI Launcher 模块化：服务短小、可 start/stop/status，模块可独立运行与测试。

## 统一规范
- 目录命名：统一 kebab-case（示例：`pdf-home` / `pdf-viewer`），禁止 `pdf_home`。
- 文件 I/O：所有读写显式 UTF-8；确保换行 `\n` 正确。
- 前端依赖：统一使用 `src/frontend/common/*`（EventBus / Logger / WSClient）。

## 模块职责
- pdf-home：列表/选择/动作的 UI；QWebChannel 前端侧管理；前端日志 → `logs/pdf-home-js.log`。
- pdf-viewer：渲染与控件 UI；按 pdf_id 输出日志 → `logs/pdf-viewer-<pdf-id>-js.log`；✅ **已完成重构 (2025-09-26)**。
- WebSocket 转发器：`src/backend/websocket/standard_server.py`（headless，仅路由）。
- HTTP 文件服务器：`src/backend/http_server.py`（仅文件传输，支持 Range，UTF-8 日志）。
- PDF 业务服务器（待实现）：`src/backend/services/pdf_business_server.py`（建议路径）。
- AI Launcher：`ai-scripts/ai_launcher/*`（ServiceManager / ProcessManager / CLI / 示例服务）。

## 现状（快照）
- 已完成：
  - 命名清理（统一 kebab-case）；前端日志捕获（pdf-home、pdf-viewer 按 pdf_id）。
  - pdf-viewer UI 私有字段使用修复（以 `#elements/#state` 为中心）。
  - HTTP 文件服务器可独立运行；AI Launcher 模块化骨架就绪。
  - ✅ **pdf-viewer日志系统重构完成 (2025-09-26)**：参考pdf-home设计，实现简化版架构，支持动态PDF ID命名格式。
  - ✅ **PDF中文渲染修复完成 (2025-09-30)**：使用Vite别名@pdfjs简化CMap和标准字体路径，解决中文字符无法渲染问题。
  - ✅ **PDF-Home添加和删除功能完成 (2025-10-01)**：包含文件选择、上传、删除、列表更新、错误处理等完整流程。参考提交: bf8b64d。
  - ✅ **PDF书签侧边栏功能完成 (2025-10-01)**：pdf-viewer模块的书签侧边栏功能已实现并可用。
- 待办：
  - 实现最小版 PDF 业务服务器并接入 WS 转发。
  - 复核 pdf-viewer 全量对齐共享 EventBus/WSClient。
  - 为 Launcher 增加健康检查与 E2E 脚本。

## 已知问题：PDF列表双重更新问题 (2025-09-28)
**问题描述**：`pdf:list:updated` 事件被触发两次，导致UI可能重复渲染。

**根本原因**：
PDFManager的`handleResponseMessage`方法在处理WebSocket响应时，如果响应包含文件列表但没有batch_id，会自动触发额外的`loadPDFList()`请求，导致：
1. 第一次：处理初始的`get_pdf_list`响应，触发`pdf:list:updated`事件
2. 第二次：检测到响应包含files数组，认为是"聚合批次响应"，再次请求列表并触发事件

**影响**：
- 不必要的网络请求
- 潜在的UI闪烁或性能问题
- 事件监听器被多次调用

**建议修复方案**：
在`websocket-handler.js`第215行的条件判断中，排除`get_pdf_list`类型的响应，避免重复请求。

**验证证据（来自 logs/pdf-home-js.log）**：
- 初始化阶段：`PDFManager.initialize()` 调用 `loadPDFList()` 发布 `get_pdf_list`（事件总线日志 + WSClient 收到发送请求日志）。
- 连接建立后：WSClient 在 `onopen` 里调用 `#flushMessageQueue()`，队列中包含 `get_pdf_list`，完成首次真实发送（标记为 queue_flush）。
- 随后一次：收到带有聚合 files 的响应，`WebSocketHandler.handleResponse()` 认为需要刷新，触发第二次 `loadPDFList()`（标记为 refresh_after_aggregated_response）。

可运行的日志分析脚本（UTF-8）验证：`AItemp/tests/analyze-get-pdf-list.ps1`
- 读取 `logs/pdf-home-js.log`（`-Encoding UTF8`），分类 `get_pdf_list` 的上下文：
  - `initial_request_from_pdf_manager`
  - `queue_flush_after_connect`
  - `refresh_after_aggregated_response`
  - 统计输出示例：`total_matches=5`，其中包含队列刷新1次、聚合响应后刷新1次。

**相关模块/函数**：
- `src/frontend/common/pdf/pdf-manager-core.js:73` `loadPDFList()`
- `src/frontend/common/pdf/pdf-manager.js:25` `initialize()`（注册监听后调用 `loadPDFList()`）
- `src/frontend/common/pdf/websocket-handler.js:115` `handleResponse()`（聚合响应触发二次 `loadPDFList()`）
- `src/frontend/common/ws/ws-client.js:170` `#flushMessageQueue()`（连接建立后发送排队消息）

## 重要发现：AI重复开发问题系统性分析 ✅ 完成 (2025-09-28)
- **问题发现**：通过分析最近工作日志，发现AI开发中存在严重的重复开发问题
- **典型表现**：
  - 日志过滤功能在4小时内被反复修改
  - PDF列表更新存在两条并行处理路径
  - 控制台消息处理被重复实现
- **根本原因**：
  1. 上下文碎片化 - AI读取代码不完整，不了解已有实现
  2. 缺乏架构全貌认知 - 不理解整体系统架构
  3. 历史任务追溯不足 - 没有系统性回顾修改历史
  4. 功能去重检查缺失 - 开发前没有验证功能是否已存在
  5. 响应式开发模式 - 只解决当前问题，不考虑整体一致性
- **解决方案**：
  - 建立强制性架构调研流程
  - 实施功能去重检查机制
  - 强化历史工作日志追溯
  - 建立功能注册表和事件处理统一规范
- **产出文档**：`AItemp/AI重复开发问题分析报告-20250928.md`

## 已完成任务：分析 WSClient 两次发送 get_pdf_list ✅ 完成 (2025-09-28)
- 背景：用户反馈 `WSClient` 发送了两次 `get_pdf_list`。
- 目标：基于事实（日志+代码）解释两次发送的触发链路，并提供可复验证据。
- 执行结果：已识别为AI重复开发问题的典型案例，纳入系统性分析

## 已完成任务：PDF.js性能优化研究 ✅ 完成 (2025-09-27)
- **目标**: 研究PDF.js的性能优化方案，特别是页面边界检测、按需加载、虚拟化和内存管理
- **执行结果**:
  - ✅ **页面边界检测**：研究了PDF.js原生API方法（getViewport、getCropBox）和PDF文件结构解析
  - ✅ **按需加载策略**：深入分析了disableAutoFetch/disableStream配置和HTTP Range请求实现
  - ✅ **虚拟化方案**：提供了智能页面管理和预加载策略的具体实现代码
  - ✅ **内存优化**：研究了缓存策略和性能优化配置，可实现90%内存消耗降低
  - ✅ **技术调研**：分析了2024年最新技术趋势和版本兼容性问题
- **技术要点**：
  - 使用PDF.js原生API无需第三方库即可实现页面边界检测
  - 通过HTTP Range请求和智能缓存策略实现真正的按需加载
  - 合理配置disableAutoFetch/disableStream可显著提升大型PDF性能
  - 需要注意版本兼容性：建议使用2.5.207稳定版本
- **文档产出**：`AItemp/20250927141314-AI-Working-log.md` 包含详细的技术研究报告和代码示例

## 已完成任务：PDF-Viewer模块拆分方案设计 ✅ 完成 (2025-09-29)
- **目标**: 基于pdf-home模块的成功架构模式，设计pdf-viewer模块的完整拆分方案
- **背景**: pdf-home模块已成功实现模块化拆分，现需要将经验应用到pdf-viewer模块
- **执行结果**:
  - ✅ **pdf-home架构分析**: 识别出5层分层架构、依赖注入容器、专门管理器等成功模式
  - ✅ **文件大小分析**: pdf-home有16个200+行文件，pdf-viewer有13个200+行文件需要拆分
  - ✅ **拆分方案设计**: 提供了详细的三优先级拆分计划，涵盖所有超大文件
  - ✅ **目录结构规划**: 设计了与pdf-home一致的模块化目录结构
  - ✅ **实施策略**: 制定了渐进式拆分、接口兼容、测试覆盖等实施指导
- **技术要点**:
  - pdf-home成功模式：Bootstrap模式、Container模式、Manager模式、Handler模式、Utils模式
  - 拆分目标：单个文件从平均395行降至150行，提升可维护性
  - 架构一致性：与pdf-home保持统一的分层架构和设计原则
  - 渐进式实施：按优先级分批拆分，确保功能完整性
- **产出文档**: `AItemp/20250929163759-AI-Working-log.md` 包含完整的分析报告和拆分方案
- **后续建议**: 建议按第一优先级开始实施，先处理最大的4个核心文件

## 已完成任务：PDF中文字符渲染修复 ✅ 完成 (2025-09-30)
- **问题**: PDF中的中文字符无法渲染，日志显示CMap文件加载失败(404错误)
- **根本原因**:
  - 相对路径计算错误：pdf-loader.js位于`src/frontend/pdf-viewer/pdf/`，使用`../../../`向上3层只到`src/`目录
  - 实际node_modules在项目根目录，需要向上4层才正确
  - Vite将错误路径映射为`/@fs/.../src/node_modules/...`导致404
- **解决方案**:
  - 在vite.config.js添加别名：`'@pdfjs': path.resolve(process.cwd(), 'node_modules/pdfjs-dist')`
  - 在pdf-loader.js和pdf-manager-refactored.js中使用`@pdfjs/cmaps/`和`@pdfjs/standard_fonts/`
- **技术亮点**:
  - 使用Vite官方推荐的resolve.alias功能
  - 路径简洁清晰，易于维护
  - 本地资源，不依赖网络
- **修改文件**:
  - `vite.config.js:44-49` - 新增resolve.alias配置
  - `src/frontend/pdf-viewer/pdf/pdf-loader.js:50-54,103-107` - 启用CMap和标准字体
  - `src/frontend/pdf-viewer/pdf/pdf-manager-refactored.js:61-62` - 启用标准字体
- **Commit**: 8653524 "修复: PDF中文字符渲染问题 - 使用Vite别名简化CMap路径"

## 已完成任务：PDF-Home模块日志系统分析 ✅ 完成 (2025-09-30)
- **目标**: 深度分析pdf-home模块的日志系统实现，包括初始化、配置、错误处理和事件监听机制
- **执行结果**:
  - ✅ **5层分层架构**: 识别出Bootstrap层、Container层、Manager层、Logger层、Console Bridge层的完整架构
  - ✅ **双路径日志系统**: 发现控制台输出(Logger)和WebSocket转发(ConsoleWebSocketBridge)并行机制
  - ✅ **事件驱动初始化**: 分析了基于EventBus的日志系统启动和错误处理流程
  - ✅ **错误处理链**: 梳理了从全局异常到用户友好提示的完整错误处理机制
  - ✅ **实际日志分析**: 通过真实日志文件验证了系统运行状态和事件流
- **技术发现**:
  - Logger实例缓存和单例模式确保模块内日志一致性
  - ConsoleWebSocketBridge实现了防循环的智能过滤机制
  - 事件总线中的subscriberId机制避免了重复订阅问题
  - 两阶段初始化模式(容器→连接)确保依赖正确创建
  - 分层错误处理：技术错误→业务错误→用户友好提示的转换链
- **产出文档**: `AItemp/20250930162000-AI-Working-log.md` 包含完整的技术分析报告

## 当前任务：实现统一的 `ai_launcher.py` (2025-09-27)
- **目标**: 创建一个位于项目根目录的 `ai_launcher.py` 脚本，用于统一管理所有前端和后端服务的生命周期。
- **背景**: 当前项目拥有一个模块化的 `ai-scripts/ai_launcher` 框架，但缺少一个顶层的、用户友好的命令行入口。此任务旨在创建该入口，并将其与现有框架集成。
- **原子步骤**:
  1.  **创建 `ai_launcher.py`**: 在项目根目录创建该文件，并使用 `argparse` 设置 `start`, `stop`, `status` 子命令。
  2.  **定义前端服务**: 在 `ai_scripts/ai_launcher/services/` 下创建 `frontend` 目录，并添加 `pdf_home_service.py` 和 `pdf_viewer_service.py`，用于封装各自的启动逻辑。
  3.  **实现 `start` 命令**:
      -   注册所有服务（Vite, WS, PDF Server, pdf-home, pdf-viewer）。
      -   根据 `--module` 参数确定要启动的前端服务。
      -   将所有命令行参数（如 `--vite-port`）传递给相应的服务。
      -   调用 `ServiceManager.start()` 启动服务。
  4.  **实现 `stop` 命令**: 调用 `ServiceManager.stop()` 来终止所有已知的服务。
  5.  **实现 `status` 命令**: 调用 `ServiceManager.status()` 来显示所有服务的状态。
  6.  **配置日志**: 使用 `logging_manager` 将 `ai_launcher.py` 的日志输出到 `logs/ai-launcher.log`。
\n## 新任务：完善 ai_launcher.py CLI（2025-09-27 任务单）
- 问题描述：需要在根目录的 `ai_launcher.py` 中实现 start/stop/status 命令，支持参数 `--vite-port`、`--msgServer-port`、`--pdfFileServer-port`、`--module`、`--pdf-id`；按要求编排启动流程，追踪并写入 `logs/dev-process-info.json` 与 `logs/frontend-process-info.json`；全程 UTF-8 与 `\n`；记录异常到 `logs/ai-launcher.log`。
- 背景：仓库已有模块化能力（`ai_scripts/ai_launcher`），后端已有 `src/backend/launcher.py`；前端各自有 `src/frontend/pdf-home/launcher.py` 与 `src/frontend/pdf-viewer/launcher.py`，其参数略有出入（`--ws-port/--pdf-port`），需要在编排层做参数映射。
- 相关模块/函数：
  - `ai_scripts.ai_launcher.core.PortManager`（端口合并、冲突检测与分配；`logs/runtime-ports.json`）
  - `ai_scripts.ai_launcher.services.persistent.NpmDevServerService`（`pnpm run dev`）
  - `src/backend/launcher.py`（后端 start/stop/status）
  - `src/frontend/pdf-home/launcher.py` 与 `src/frontend/pdf-viewer/launcher.py`（前端窗口）

### 执行步骤（原子任务拆分）
1. 解析 CLI：命令与参数定义（start/stop/status 与所列参数）。
2. 初始化日志：`logs/ai-launcher.log`（UTF-8）。
3. 端口解析：优先级（CLI > runtime-ports.json > npm-dev-vite.log > 默认）并校验可用性。
4. 启动 Vite：关闭已跟踪 Vite，启动 `pnpm run dev -- --port <vite>`，记录到 `logs/dev-process-info.json`。
5. 启动后端：`python src/backend/launcher.py start [--msgServer-port][--pdfFileServer-port]`。
6. 启动前端：基于 `--module` 分支，参数映射为 `--ws-port/--pdf-port/--vite-port`，`--pdf-id` 仅记录（pdf-viewer 实际不接收该参数）。记录到 `logs/frontend-process-info.json`。
7. stop：停止 Vite、前端，并调用后端 stop；清理各 JSON。
8. status：打印两份 JSON，并输出后端 status。
9. 测试：新增 AItemp 下测试脚本（干跑/不起进程），验证端口解析与 JSON/换行写入。

### 备注（接口不一致处理）
- `--msgServer-port` 映射为前端的 `--ws-port`；`--pdfFileServer-port` 映射为 `--pdf-port`。
- `--pdf-id`：pdf-viewer 实际使用 `--file-path` 推导 pdf_id，编排器保存该 id 到前端进程信息，不向启动器传参以避免不识别参数。

## 已完成任务记录（2025-09-27）

### WebSocket模块README文档编写 ✅ 完成
**任务目标**: 为WebSocket模块(msgCenter_server)编写完整的README文档，介绍架构、功能和使用方法

**执行结果**:
- ✅ **模块分析**: 深入分析了WebSocket模块的5个核心组件和分层架构设计
- ✅ **文档编写**: 创建了包含9个主要章节的完整README文档(`src/backend/msgCenter_server/README.md`)
- ✅ **质量保证**: 开发并运行了文档质量测试脚本(`scripts/test_msgcenter_readme.py`)
- ✅ **验证通过**: 所有8项质量检查全部通过，包括UTF-8编码、换行符格式、内容完整性

**文档特色**:
- 可视化架构图(ASCII艺术)展示系统层次结构
- 26个代码示例涵盖各种使用场景
- 完整的API文档(消息类型、状态码、错误处理)
- 实用的故障排除指南和调试技巧
- 详细的安全特性说明(AES-256-GCM加密、HMAC验证)

**文档规范**:
- 严格遵循UTF-8编码和`\n`换行符要求
- 结构化内容组织，便于开发者快速定位
- 丰富的代码示例和配置说明
- 完整的故障排除和维护指南

### pdfTable_server模块README文档编写 ✅ 完成
**任务目标**: 为pdfTable_server模块编写完整的README文档，介绍架构、功能和使用方法

**执行结果**:
- ✅ **模块分析**: 深入分析了AnkiLinkMasterApp主应用和application_subcode子模块架构
- ✅ **文档编写**: 创建了包含9个主要章节的完整README文档(`src/backend/pdfTable_server/README.md`)
- ✅ **质量保证**: 开发并运行了文档质量测试脚本(`scripts/test_pdftable_readme.py`)
- ✅ **验证通过**: 所有12项质量检查全部通过，包括UTF-8编码、子模块结构、错误码映射等

**文档特色**:
- 三层架构的可视化展示(前端应用层 → PDF应用服务器 → 后端服务层)
- 32个代码示例涵盖WebSocket消息、配置、扩展开发等场景
- 详细的子模块说明(application_subcode结构和SPEC规范)
- 完整的错误码映射和消息格式规范
- 实用的性能监控和维护建议

**文档规范**:
- 严格遵循UTF-8编码和`\n`换行符要求
- 模块化文档结构，突出服务协调器的核心作用
- 丰富的配置说明和多种启动方式
- 完整的开发规范和扩展指南

### pdf-home模块README文档编写 ✅ 完成 (2025-09-27)
**任务目标**: 为pdf-home模块重写完整的README文档，介绍架构、功能和使用方法

**执行结果**:
- ✅ **深度模块分析**: 全面分析了pdf-home模块的代码结构，包含558行的主应用文件和事件驱动架构
- ✅ **架构文档化**: 理解并文档化了事件驱动的组合式架构设计和依赖注入容器模式
- ✅ **功能清单**: 识别并详细描述了PDF文件管理、实时通信、Qt集成、调试监控等核心功能
- ✅ **完整文档创建**: 创建了1704行的综合性README文档，包含11个主要章节和61个代码示例
- ✅ **质量验证**: 开发并运行了10项质量测试，全部通过验证，确保文档符合项目标准

**文档特色**:
- ASCII架构图展示5层架构的可视化设计
- 61个代码示例涵盖JavaScript、Bash、JSON、Python等多种场景
- 完整的WebSocket API文档和QWebChannel桥接说明
- 详细的事件系统文档，包含Mermaid流程图
- 实用的故障排除指南和3种性能优化建议
- 完整的开发指南，包含环境设置、测试策略、调试技巧

**文档规范**:
- 严格遵循UTF-8编码和`\n`换行符要求
- 结构化的11章节组织，便于开发者导航
- 丰富的代码示例和实际配置说明
- 完整的API接口文档和故障排除指南
- 质量测试验证：3464词内容，15个内部链接，完整版本历史

### pdf-viewer模块README文档编写 ✅ 完成 (2025-09-27)
**任务目标**: 为pdf-viewer模块重写完整的README文档，介绍架构、功能和使用方法

**执行结果**:
- ✅ **深度模块分析**: 全面分析了pdf-viewer模块的代码结构，理解了容器化依赖注入架构
- ✅ **完整文档创建**: 创建了2332行的综合性README文档，包含13个主要章节和79个代码示例
- ✅ **质量验证**: 开发并运行了11项质量测试，全部通过验证，确保文档符合项目标准
- ✅ **部署运维**: 新增部署指南、监控维护、安全考虑等生产环境相关内容

**文档特色**:
- ASCII架构图展示五层架构的可视化设计
- 79个代码示例涵盖JavaScript、Bash、JSON、Python、Docker等多种技术栈
- 完整的WebSocket API文档和QWebChannel桥接说明
- 详细的部署指南，包含Nginx配置、Docker容器化、系统服务配置
- 全面的安全考虑，涵盖网络安全、文件安全、输入验证等防护措施
- 完整的监控维护方案，包含性能监控脚本和自动化维护脚本

**文档规范**:
- 严格遵循UTF-8编码和`\n`换行符要求
- 结构化的13章节组织，从架构概述到部署运维的完整覆盖
- 丰富的代码示例和实际配置说明
- 完整的API接口文档和故障排除指南
- 质量测试验证：4969词内容，17个章节，14个内部链接，79个代码块

### pdfFile_server模块化重构 ✅ 完成 (2025-09-27)
**任务目标**: 将现有的pdfFile_server.py重构为模块化结构，提高代码的可维护性和扩展性

**执行结果**:
- ✅ **模块化重构**: 将168行单文件重构为6个子模块的分层架构
- ✅ **文档编写**: 创建了包含9个主要章节的完整README文档(`src/backend/pdfFile_server/README.md`)
- ✅ **兼容性测试**: 开发并运行了7项兼容性测试，全部通过验证
- ✅ **向后兼容**: 保持与原有HttpFileServer类和run_server函数的完全兼容性

**模块化架构**:
- config/: 配置层 - 统一管理所有可配置参数
- utils/: 工具层 - 日志配置等通用工具
- handlers/: 处理层 - HTTP请求处理逻辑
- server/: 服务层 - 服务器启动和管理
- cli/: 接口层 - 命令行接口
- README.md: 完整的模块文档(600行)

**技术特性**:
- 分层架构设计，职责清晰分离
- 完整CORS支持和健康检查端点
- UTF-8编码和覆盖模式日志系统
- 阻塞和非阻塞两种启动模式
- 完整的命令行参数验证和帮助

**文档规范**:
- 严格遵循UTF-8编码和`\n`换行符要求
- 详细的架构说明和使用指南
- 完整的API文档和故障排除指南
- 丰富的代码示例和配置说明

### 先前任务记录（已完成）
- 新增文档：`README.ai_launcher.md`、`src/backend/README.md`
- 新增测试：`scripts/test_readmes.py`，校验 UTF-8 读取、关键段落、无 `\r` 字符（保证使用 `\n`）
- 本地执行测试：PASS



### 变更记录（2025-09-28）
- 调整 PDFManager 初始列表请求触发时机：仅在 `WEBSOCKET_EVENTS.CONNECTION.ESTABLISHED` 事件触发后调用 `loadPDFList()`（一次性订阅后自动取消）。
- 代码：src/frontend/common/pdf/pdf-manager.js（使用 UTF-8 编码保存，确保 `\n` 换行）。
- 预期：消除连接前入队导致的首次 flush 发送，减少一次不必要的 get_pdf_list 触发。
- 测试：AItemp/tests/test-pdfmanager-load-trigger.ps1 通过。


### 诊断：大量 [console-websocket-bridge.js:<line>] 日志来源 (2025-09-28)
- 来源：前端 `ConsoleWebSocketBridge` 覆写了 `console.*`，所有控制台输出都会先进入 `intercept()`，再通过 `originalConsole[level](...)` 打印，故 QWebEngine/浏览器记录的源文件与行号指向 `console-websocket-bridge.js`（常见为 61/77/87）。
- 触发：启用了 console-bridge 后，EventBus 订阅/发布、WSClient 信息级日志等都会通过该桥打印并被捕获，数量较大属预期。
- 证据：`AItemp/tests/summarize-bridge-logs.ps1` 统计发现 `console-websocket-bridge.js:87` 占多数；用户环境可能因版本/打包差异显示为 :61。
- 降噪建议：
  1) 收紧 `shouldSkipMessage()` 的 `skipPatterns`（过滤 EventBus 订阅/发布、桥接启用/禁用日志等）
  2) 仅在 `websocket:connection:established` 后启用桥接，必要时只转发 warn/error
  3) 为桥接添加采样/节流，或对 INFO 级别按模块白名单输出


### JS 日志清理（2025-09-28）
- 需求：去掉日志中 `[JAVASCRIPTCONSOLEMESSAGELEVEL.INFOMESSAGELEVEL] [http://localhost:3000/...:87]` 类冗余前缀
- 变更：`src/frontend/pyqtui/main_window.py:write_js_console_message`
  - 级别简化改为大小写无关，映射到 INFO/WARN/ERROR/CRITICAL
  - 新增清理规则：剔除消息开头的 `[JavaScriptConsoleMessageLevel.*]` 与 `[http(s)://...:line]` 段
  - 仍保留 `[filename:line]` 形式的精简来源
- 测试：`AItemp/tests/test_js_log_cleanup.py` PASS
- 影响：仅改变写入日志的可读性，不影响业务逻辑与WS交互


### 日志过滤恢复（2025-09-28）
- 将 `src/frontend/common/utils/console-websocket-bridge.js` 还原为"基线过滤"：
  - `intercept()` 调用 `shouldSkipMessage(messageText)`（不再传入级别）
  - `shouldSkipMessage(messageText)` 使用原始 `skipPatterns`（仅避免循环/重复，而不屏蔽 INFO 噪音）
- 目的：恢复此前被过滤掉的 EventBus/队列/初始化类 INFO 日志。
- 测试：`AItemp/tests/test-console-bridge-restore.ps1` PASS

### QWebChannel 初始化失败分析 ✅ 完成 (2025-09-28)
**问题**: 日志中出现 `[QWebChannelManager] [WARN] QWebChannel initialization failed: QWebChannel not available - running in browser mode`

**根本原因**:
- Vite 开发服务器无法提供 `/js/qwebchannel.js` 文件（404错误）
- 文件实际位置：`public/js/qwebchannel.js`（项目根目录）
- Vite 配置：`root: 'src/frontend'`，默认publicDir为 `src/frontend/public`
- 导致 `QWebChannel` 对象未定义，触发浏览器模式降级

**历史修复状态**:
- 曾通过配置修复：在 `vite.config.js` 添加 `publicDir: path.resolve(process.cwd(), 'public')`
- 但该修复已被回滚（参考 `20250928185656-AI-Working-log.md`）

**当前影响**:
- 系统自动降级为浏览器模式，功能正常
- 无法使用 Qt 原生文件选择器等 PyQt 集成功能
- 如在 PyQt WebEngine 环境中运行，会继续等待 `qt.webChannelTransport` 并可能超时

**解决方案**:
1. 重新应用 Vite 配置修复
2. 或将静态资源迁移到 `src/frontend/public/` 目录
3. 改进环境检测逻辑，更好区分浏览器模式和 Qt 模式

**相关文档**: `AItemp/20250928185730-AI-Working-log.md` 包含详细分析

## pdf-viewer重构进展

### 当前状态
- 最后更新: 2025-10-02 18:00
- 阶段: ✅ **全模块 Feature-based 架构统一完成**
- 成果:
  * ✅ Worktree A (pdf-viewer) 合并完成
  * ✅ Worktree B (pdf-home) 合并完成
  * ✅ 两个模块架构完全统一
  * ✅ 共享 micro-service 基础设施
  * ✅ 9个功能域全部实现

### 已完成工作（最新优先）

1. **合并 worktree B 的 pdf-home 功能域架构** ✅ 完成 (2025-10-02 18:00)
   - **合并分支**: `feature/pdf-home-add-delete-improvements` → `main`
   - **合并提交**: ceaf394
   - **代码变更**: +16,480行 / -78行 / 净增16,402行
   - **主要成果**:
     * ✅ PDFListFeature 完整迁移（最复杂的列表功能）
     * ✅ 批量删除功能改进
     * ✅ 错误处理增强
     * ✅ 双模式启动支持（兼容旧版 + 新版功能域）
   - **新增功能域**:
     * features/pdf-list/ (907行) - PDF列表管理
     * features/pdf-editor/ (469行) - PDF编辑
     * features/pdf-sorter/ (438行) - PDF排序
   - **pdf-home 核心组件** (独立实现):
     * core/feature-registry.js (656行)
     * core/dependency-container.js (392行)
     * core/state-manager.js (641行)
     * core/feature-flag-manager.js (505行)
   - **测试覆盖**: 新增2500+行测试代码
   - **文档**: 迁移指南、测试指南、架构总结等
   - **冲突解决**: 4个冲突（scoped-event-bus采用A版本，配置文件合并）
   - **工作日志**: `AItemp/20251002180000-AI-Working-log.md`

2. **合并 worktree A 的 Feature-based 架构重构** ✅ 完成 (2025-10-02 17:00)
   - **合并分支**: `feature-bookmark-fix` → `main`
   - **合并提交**: 82e8dcc
   - **代码变更**: +25,146行 / -2,988行 / 净增22,158行
   - **架构统一**: pdf-viewer 与 pdf-home 采用相同的插件化架构
   - **共享基础设施** (common/micro-service/):
     * ✅ FeatureRegistry - 功能域注册和管理
     * ✅ DependencyContainer - 依赖注入容器
     * ✅ ScopedEventBus - 作用域事件总线
     * ✅ StateManager - 响应式状态管理
     * ✅ Feature Flags - 特性开关管理
   - **新增功能域**:
     * features/app-core/ - 应用核心
     * features/pdf-reader/ - PDF阅读
     * features/pdf-bookmark/ - 书签管理
     * features/pdf-manager/ - PDF管理
     * features/pdf-ui/ - UI管理
     * features/websocket-adapter/ - WebSocket适配
   - **测试覆盖**: 新增3000+行测试代码
   - **文档完善**: 新增架构文档、开发指南、类型定义
   - **目录优化**: Python文件→pyqt/，CSS→assets/
   - **工作日志**: `AItemp/20251002170000-AI-Working-log.md`

2. **分析了pdf-home的架构模式** (2025-09-29)
   - 识别出5层分层架构
   - 依赖注入容器模式
   - Manager模式架构

2. **制定了pdf-viewer的重构方案** (2025-09-29)
   - 设计了详细的文件拆分策略
   - 规划了模块化目录结构
   - 制定了渐进式实施计划

3. **完成基础设施加载改进** (2025-09-30)
   - **EventBus使用单例模式**: 修改`container/app-container.js`使用全局EventBus单例
   - **容器添加initialize()方法**: 实现两阶段初始化（先创建WSClient，后建立连接）
   - **创建bootstrap入口**: 新增`bootstrap/app-bootstrap.js`统一启动流程
   - **实现两阶段初始化**: app-core.js中先初始化容器，再连接WebSocket

4. **PDFViewer组件集成问题分析与临时解决方案** (2025-10-01) ⚠️
   - **问题**: AnnotationEditorType未定义导致PDFViewer初始化失败
   - **根本原因**: pdfjs-dist v3.11.174在Vite构建环境下的兼容性问题
     * PDFViewer组件内部依赖AnnotationEditorType等枚举类型
     * Vite的依赖预构建过程中这些类型未正确导出
     * 错误发生在pdfjs内部代码第6035行,不是参数配置问题
   - **已尝试的方案**:
     1. 添加EventBus和LinkService配置 - 失败
     2. 移除annotationEditorMode参数 - 失败
     3. 多次修改配置参数 - 均失败
   - **临时解决方案**:
     * 禁用PDFViewer组件的使用
     * 保留现有的canvas-based PDF渲染方式
     * 简化PDFViewerManager为容器管理器
   - **修改文件**: `src/frontend/pdf-viewer/pdf-viewer-manager.js:1-62`
   - **未来改进方向**:
     1. 研究正确的Vite配置支持pdfjs-dist v3.11
     2. 考虑降级到pdfjs-dist v2.x
     3. 等待pdfjs-dist v3.12+修复
     4. 参考pdfjs官方Vite集成示例

### 技术要点
- EventBus从创建实例改为使用`eventBusSingleton`
- 容器新增`initialize()`和`isInitialized()`方法
- Bootstrap模式解析配置并动态加载应用
- 与pdf-home保持架构一致性
- **PDF.js需要独立的EventBus系统**,不能复用应用EventBus
- **LinkService是PDF链接导航的必需组件**
- **annotationEditorMode设为0可避免AnnotationEditorType相关错误**

### 验证结果
- EventBus单例正常工作，事件订阅和发布正常
- 容器初始化成功，两阶段初始化按预期执行
- WebSocket连接成功建立到ws://localhost:8765
- Console桥接器成功从早期桥接器切换到主桥接器
- **待验证**: PDFViewer初始化修复效果(需重启服务测试)

### 相关文档
- `AItemp/pdf-viewer-refactoring-plan.md` - 完整重构方案
- `AItemp/pdf-viewer-infrastructure-loading.md` - 基础设施加载详细说明
- `AItemp/20250930003500-AI-Working-log.md` - 基础设施改进工作日志
- `AItemp/20251001204624-AI-Working-log.md` - PDFViewer初始化错误修复

### 下一步 (已完成)
- ✅ 用户重启服务并测试修复效果
- ✅ 查看日志解决渲染问题
- ✅ 实现渲染模式切换功能

### 最新进展 (2025-10-01 21:01)
- ✅ **修复renderPage方法缺失**: 在UIManager中添加委托方法
- ✅ **新增渲染模式切换功能**: 用户可在Canvas和PDFViewer模式间切换
- ✅ **修复PDFViewer模式空白**: 实现切换时的自动重新渲染
- 📝 **工作日志**: `AItemp/20251001204624-AI-Working-log.md` 记录完整修复过程

### 渲染模式切换功能
- **UI**: HTML中新增切换按钮
- **管理器**: `render-mode-manager.js` 管理模式状态和切换
- **渲染**: 两种模式分别渲染到不同容器
  * Canvas模式 → #pdf-canvas
  * PDFViewer模式 → #viewer (动态创建canvas)
- **切换**: 自动重新渲染当前页面,保持状态

<<<<<<< HEAD
## 当前任务：PDF-Viewer架构重构 v002 (2025-10-02)

### 任务背景
执行 `todo-and-doing/2 todo/20251002040217-pdf-viewer-architecture-refactoring/v002-spec.md` 需求文档，系统性重构PDF-Viewer模块架构。

### 核心目标
1. 建立清晰的五层架构 (共用/核心/功能/适配器/入口)
2. 消除重构遗留问题 (备份文件、桥接文件、-refactored后缀)
3. 改继承为组合模式
4. 提升代码可维护性和协作开发效率

### 主要问题
- P0-1: 文件组织混乱 - 根目录堆积19个文件
- P0-2: 重构遗留冗余 - 大量过渡性文件和命名混乱
- P0-3: 继承设计不合理 - PDFViewerApp继承PDFViewerAppCore
- P1-1: app-core.js职责过重 - 340行承担10+项职责
- P1-2: 事件总线封装无价值 - eventbus.js无意义封装
- P1-3: WebSocket处理分散 - 逻辑分散在3个地方
- P1-4: Handler目录职责不清

### 五层架构设计
```
Layer 1: 基础设施层 (common/, shared/)
Layer 2: 核心领域层 (core/)
Layer 3: 功能特性层 (features/)
Layer 4: 适配器层 (adapters/)
Layer 5: 应用入口层 (bootstrap/, main.js)
```

### 执行阶段
- **阶段1 (执行中)**: Layer 1 基础设施层准备 (3-4小时)
  - 1.1 项目清理 - 删除备份/桥接/无价值封装文件
  - 1.2 目录结构创建 - 创建五层架构目录
  - 1.3 类型系统建立 - 创建TypeScript类型定义
  - 1.4 依赖检查配置 - 集成dependency-cruiser
  - 1.5 路径更新 - 批量更新导入路径
- **阶段2 (待执行)**: Layer 4 适配器层重构 (4-5小时)
- **阶段3 (待执行)**: Layer 2 核心领域层重构 (6-8小时)
- **阶段4 (待执行)**: Layer 3 功能特性层重构 (5-6小时)
- **阶段5 (待执行)**: Layer 5 应用入口层重构 (4-5小时)
- **阶段6 (待执行)**: 完善和优化 (3-4小时)

### 相关文档
- 主规格说明: `v002-spec.md`
- 协作开发指南: `v002-appendix-collaboration.md`
- 实施步骤: `v002-appendix-implementation.md`
- 测试清单: `v002-appendix-testing.md`
- 工作日志: `AItemp/20251002120700-AI-Working-log.md`
=======
## 代码库清理和工具脚本提交 (2025-10-02 14:00)

### 工作状态整理 ✅
- **背景**: 从上下文超限的对话中恢复，确认所有任务完成状态
- **已完成功能**:
  - ✅ PDF通知系统（commit 02e727a）- 替换alert为页面通知
  - ✅ V1架构移除（commit 321ec96）- 完全迁移到V2功能域架构
  - ✅ PDF记录扩展字段（commit 26fdc51）- 7个学习管理字段

### 开发工具脚本提交 ✅
- **提交**: commit d2ff056
- **新增文件** (5个Python脚本):
  1. `src/backend/scripts/migrate_pdf_fields.py` - PDF字段数据迁移工具
  2. `src/backend/scripts/verify_migration.py` - 迁移验证工具
  3. `src/backend/scripts/set_demo_values.py` - 演示数据生成器
  4. `src/backend/scripts/test_pdf_list_output.py` - WebSocket输出格式测试
  5. `src/backend/scripts/debug_websocket_message.py` - WebSocket消息调试工具
- **用途**: 支持PDF记录扩展字段功能的开发、测试和维护

### 待办任务概览
**已完成**:
- ✅ PDF-Home添加删除按钮功能
- ✅ PDF记录扩展字段功能（7个学习管理字段）
- ✅ PDF书签侧边栏功能

**待开发** (按时间顺序):
1. 📋 20251002001902 - PDF列表排序系统
2. 📋 20251002005635 - PDF列表过滤系统
3. 📋 20251002120000 - PDF记录编辑模态框
4. 📋 20251002130000 - PDF-Home协作架构
5. 📋 20250923184000 - 统一通信架构

### 技术规范遵循
- ✅ 遵循CLAUDE.md流程规范：读取历史日志 → 检查Memory Bank → 执行任务 → 更新文档
- ✅ Git提交规范：使用约定式提交（Conventional Commits）
- ✅ 代码库管理：工具脚本纳入版本控制，临时文档保留在工作区

### 相关文档
- 工作日志: `AItemp/20251002140000-AI-Working-log.md`
- 分支: `feature/pdf-home-add-delete-improvements`
- 最新commit: d2ff056
>>>>>>> 70aa160e
<|MERGE_RESOLUTION|>--- conflicted
+++ resolved
@@ -525,7 +525,6 @@
   * PDFViewer模式 → #viewer (动态创建canvas)
 - **切换**: 自动重新渲染当前页面,保持状态
 
-<<<<<<< HEAD
 ## 当前任务：PDF-Viewer架构重构 v002 (2025-10-02)
 
 ### 任务背景
@@ -574,7 +573,7 @@
 - 实施步骤: `v002-appendix-implementation.md`
 - 测试清单: `v002-appendix-testing.md`
 - 工作日志: `AItemp/20251002120700-AI-Working-log.md`
-=======
+
 ## 代码库清理和工具脚本提交 (2025-10-02 14:00)
 
 ### 工作状态整理 ✅
@@ -615,5 +614,4 @@
 ### 相关文档
 - 工作日志: `AItemp/20251002140000-AI-Working-log.md`
 - 分支: `feature/pdf-home-add-delete-improvements`
-- 最新commit: d2ff056
->>>>>>> 70aa160e
+- 最新commit: d2ff056