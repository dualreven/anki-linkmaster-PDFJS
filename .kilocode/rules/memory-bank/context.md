--- conflicted
+++ resolved
@@ -437,8 +437,6 @@
 - **技术变更**: `.kilocode/rules/memory-bank/tech.md`
 - **架构变更**: `.kilocode/rules/memory-bank/architecture.md`
 
-<<<<<<< HEAD
-<<<<<<< HEAD
 ## 当前任务（20251007194500）
 - 名称：修复 pdf-viewer 侧边栏打开时未推动 PDF 渲染区的问题（避免遮挡）
 - 问题背景：
@@ -477,7 +475,6 @@
   2) 保持 workerSrc 指向 `@pdfjs/build/pdf.worker.min.mjs`（mjs 版）
   3) 启动验证：确保日志不再出现 `require is not defined`，并能看到 PDF.js 初始化成功日志；
   4) 更新本文件与工作日志，并通知完成。
-=======
 ---
 
 ## 状态更新（20251007185127）
@@ -498,7 +495,6 @@
 - 计算目标 siblings 与 index，考虑同父移动“移除后索引左移”；
 - 原子更新：安全移除→插入→同步根 order；
 - 失败不改动；成功再持久化与回读。
->>>>>>> feature-bookmark-fix
 
 ## 当前任务（20251007223412）
 - 名称：合并 worktree A/C/D 已提交代码到 main
@@ -506,7 +502,6 @@
 - C: feature-pdf-processing（已最新）
 - D: d-main-20250927（冲突：search-results/index.js、search-manager.js；已融合 focusId 与 pendingFocus）
 - 备注：保持 UTF-8 与 \n；冲突均按保留双端能力的原则解决
-=======
 ---
 
 ## 当前任务（20251007201657）
@@ -550,5 +545,4 @@
 - 在“＋”旁新增“⚙️ 管理”按钮；点击弹出管理对话框：
   - 支持拖动排序、重命名、复制、删除
   - 点击“确定”后保存顺序与名称变更，并更新后端配置（config-write）
-  - 对话框复用 `.preset-save-dialog` 样式；列表项支持 HTML5 拖拽
->>>>>>> 54f3dc1e
+  - 对话框复用 `.preset-save-dialog` 样式；列表项支持 HTML5 拖拽