--- conflicted
+++ resolved
@@ -1,4 +1,4 @@
-﻿# Memory Bank（精简版 / 权威）
+# Memory Bank（精简版 / 权威）
 
 ## 总体目标
 - 前端（pdf-home、pdf-viewer）为纯 UI 模块，复用共享基础设施（EventBus / Logger / WSClient），仅在必要时通过 QWebChannel 与 Python 通信。
@@ -647,75 +647,6 @@
 - 需求: 在标注插件系统UI（侧边栏工具按钮、卡片按钮、快捷操作按钮等）使用Unicode表情取代纯文字标识。
 - 关注范围: annotation-sidebar-ui, tools下的按钮, text-selection-quick-actions。
 - 注意: 保留tooltip解释文字，确保表情含义直观。
-## 2025-10-06 PDF书签持久化调研
-- 触发：用户要求完成 pdf-viewer 书签功能的持久化存储，询问后端基础设施是否完备。
-- 目标：盘点现有数据库插件、API、消息通道是否已覆盖书签 CRUD；若缺口存在需拆解原子任务（后端/前端）。
-- 关联模块：`src/backend/database/plugins/pdf_bookmark_plugin.py`、`src/backend/api/pdf_library_api.py`、`src/backend/websocket/standard_server.py`、`src/frontend/pdf-viewer/features/bookmark/*`。
-- 待办：
-  1. 阅读 bookmark 插件及 API 实现，确认书签写入/读取能力与事件流。
-  2. 核对 WebSocket 消息是否暴露书签存储接口。
-  3. 若无现成接口，设计最小持久化协议并整理到 todo 文档。
-  4. 更新本调研结果与后续任务安排。
-### 2025-10-06 调研结论
-- `PDFBookmarkTablePlugin` 已具备完整 CRUD/层级能力并通过单测，但 `PDFLibraryAPI` 尚未暴露书签 CRUD 接口，仅用于统计数量。
-- WebSocket `StandardWebSocketServer` 当前仅提供 `pdf/list` 等基础消息，缺少 `bookmark/*` 相关路由，前端无法直接调用后端持久化接口。
-- 前端 `features/pdf-bookmark` 仍使用 `LocalStorageBookmarkStorage`，未集成远端存储实现；持久化落地需新增后端 API、消息协议与前端存储策略切换。
-### 2025-10-06 书签持久化执行步骤
-1. 设计并补充后端 API (`PDFLibraryAPI`) 的书签 CRUD 接口，同时规划对应单元测试。
-2. 在 WebSocket 标准服务器中定义 `bookmark/*` 消息协议与路由，实现与 API 的集成，并规划消息流测试。
-3. 扩展前端书签存储层：新增远端存储实现、切换策略与回退方案，设计前端单元/集成测试。
-4. 设计端到端验证（含前端→WS→API→数据库闭环），实现并执行回归测试。
-- 2025-10-06：PDFLibraryAPI 增补 `list_bookmarks`/`save_bookmarks`/`search_records` 接口；实现 LocalStorage → 数据库的树形书签持久化转换，并重写搜索逻辑（支持 tokens、多字段权重、过滤、分页）。对应单测 `src/backend/api/__tests__/test_pdf_library_api.py` 全部通过。
-- 2025-10-06：WebSocket 标准服务器新增 `bookmark/list` 与 `bookmark/save` 消息处理，统一委派到 PDFLibraryAPI，并返回 `{bookmarks, root_ids}` / `{saved}` 数据结构。
-- 2025-10-06：前端书签存储切换为远端优先模型，BookmarkManager 支持注入 `wsClient`，默认通过 RemoteBookmarkStorage→WebSocket→PDFLibraryAPI 持久化；WSClient 新增 `request()` + `_settlePendingRequest`，统一请求/响应链路。
-
-## 2025-10-06 复制 PDF ID 按钮修复（当前）
-- 问题：书名左侧新增的“复制 PDF ID”按钮点击后未能复制 `pdf_id`，或在缺少 `pdf-id` URL 参数时按钮不显示/不可用。
-- 背景：
-  - UI 位于 `src/frontend/pdf-viewer/index.html:15`（`#copy-pdf-id-btn`）。
-  - 复制逻辑位于 `src/frontend/pdf-viewer/features/ui-manager/components/ui-manager-core.js`：
-    - 初始化按钮并绑定点击事件（`#setupCopyPdfIdButton()`）。
-    - 当前仅在收到 `URL_PARAMS.PARSED` 事件或直接从 URL 查询到 `pdf-id` 时设置 `#currentPdfId`。
-    - 在 `FILE.LOAD.SUCCESS` 事件中只更新标题，未回填 `#currentPdfId`。
-- 相关模块与函数：
-  - `URLNavigationFeature` 解析并发布 `PDF_VIEWER_EVENTS.NAVIGATION.URL_PARAMS.PARSED`（`features/url-navigation/index.js`）。
-  - `UIManagerCore` 事件处理与按钮逻辑（`#setupEventListeners()`、`#setupCopyPdfIdButton()`、`#updateHeaderTitle()`）。
-- 假设与可能根因：
-  1) 启动场景未携带 `pdf-id`（仅携带 `file`），导致 `#currentPdfId` 为空，按钮保持隐藏；
-  2) 某些环境下 `navigator.clipboard` 不可用，未触发降级逻辑或降级失败提示不明显；
-  3) 事件顺序或作用域问题导致未捕获 `URL_PARAMS.PARSED`。
-- 修复思路：
-  - 在 `FILE.LOAD.SUCCESS` 事件回调中，若 `#currentPdfId` 为空且存在 `filename`，从 `filename` 去除扩展名得到 `pdfId` 并设置，同时调用 `#updateCopyButtonVisibility()`。
-  - 保留现有 Clipboard API + `execCommand` 降级链路与 UI 提示。
-- 执行步骤：
-  1. 先编写 Jest 测试：
-     - 场景A：URL 含 `pdf-id=sample`，初始化后按钮可见，点击后调用 `navigator.clipboard.writeText('sample')`，按钮出现 `copied` 状态与 `title` 变更。
-     - 场景B：无 `pdf-id`，但触发 `FILE.LOAD.SUCCESS{ filename:'doc.pdf' }`，按钮应可见，点击复制 `doc`。
-  2. 实现 `UIManagerCore` 在 `FILE.LOAD.SUCCESS` 中的回填逻辑，并调用可见性更新。
-  3. 运行测试，确保通过；更新工作日志与本上下文。
-- 验收标准：
-  - 两个测试场景均通过；
-  - 按钮在无 `pdf-id` 但有 `filename` 的情况下可用；
-  - 复制成功后 2 秒内 UI 恢复初始提示；
-  - 未破坏既有事件与样式。
-- 已增加复制成功/失败的 Toast 提示（UIManagerCore.#showToast），避免仅依赖 title 悬浮提示造成“无提示”的用户感受。
-- 失败时同时保留 alert 兜底，便于 Qt WebEngine 等环境提示。
-
-- 追加：Clipboard 写入在部分环境（如 Qt WebEngine）可能卡住不返回，导致无提示。已在 UIManagerCore 中加入 #copyWithTimeout(800ms) 超时回退，确保点击后总有可视化反馈与兜底对话框。
-
-
-## 修复记录：PDF-Viewer 复制 PDF ID 按钮（2025-10-06）
-- 问题：书名左侧复制按钮点击后未能复制 pdf_id（在 Qt WebEngine 环境）
-- 根因：src/frontend/pdf-viewer/pyqt/main_window.py 禁用了 QWebEngineSettings.WebAttribute.JavascriptCanAccessClipboard
-- 方案：仅对 PDF-Viewer 窗口启用该属性（True）；保留前端超时保护与回退（execCommand 与手动复制对话框）
-- 变更文件：
-  - src/frontend/pdf-viewer/pyqt/main_window.py:82（实际行号以当前版本为准）
-- 验证步骤：
-  - 启动 python src/frontend/pdf-viewer/launcher.py --pdf-id sample
-  - 按钮可见 → 点击 → toast 提示“✓ PDF ID 已复制”，粘贴结果应为 sample
-  - 日志包含 ✅ PDF ID copied to clipboard: sample
-- 影响范围：仅 PDF-Viewer 窗口；不影响 pdf-home。
-
 
 ### 2025-10-06 PDF-Home 添加流程回归
 - 后端：`PDFLibraryAPI.add_pdf_from_file` 统一生成 12 位十六进制 UUID，并优先通过 `PDFLibraryAPI` 路径完成数据库写入；失败时回滚 `StandardPDFManager`，并保留旧 JSON 流程兜底。
@@ -824,42 +755,11 @@
     - v2: `pdf/search`（`data.search_text` 等）→ 返回类型化消息 `type='pdf/search'`，`data={ records, count, search_text }`
   - 搜索实现优先使用 `pdf_library_api.search_records()`（若注入），否则回退到 `PDFManager` 内存搜索（空搜索=全部）。
 - 受影响文件：`src/backend/msgCenter_server/standard_server.py:1`（新增分支与处理方法）
- 
 - 结果：前端不会再收到“未知的消息类型: pdf/search|pdf-home:search:pdf-files”的错误；`SearchManager` 的 v1/v2 双协议解析均可正常工作。
 
-## 2025-10-06 日志治理（前端）
-- 无订阅者事件降级与抑制（websocket:message:received）：防止 WS 高频广播刷屏。
-- WSClient ACK 静默前移：避免 console_log 确认响应引发的通用广播。
-- 统一 console→logger：前端代码不再直接使用 console.*（保留桥接器内部实现）。
-
-## 任务：修复 logger 改动导致 PDF-Viewer 无法显示
-
-- 时间: 2025-10-06 14:28:02
-- 问题背景:
-  - 最近一次“日志降噪/console→logger统一”改动后，pdf-viewer 无法正常显示 PDF。
-  - logs/pdf-viewer-*-js.log 中出现两类错误：
-    - Uncaught SyntaxError: Cannot use import statement outside a module
-    - The requested module '/pdf-viewer/features/ui-manager/components/pdf-viewer-manager.js' does not provide an export named 'PDFViewerManager'
-- 根因定位:
-  - floating-controls.js 引入 getLogger 导致使用 ES Module 语法，但 index.html 仍以非模块脚本方式加载，触发“import 语法用于非模块”错误；同时该文件内部未声明 logger 变量。
-  - pdf-viewer-manager.js 在 console→logger 改动过程中，Class 声明丢失导出（未导出命名 PDFViewerManager），导致下游 UIManagerCore 的命名导入失败。
-- 修复方案:
-  - index.html 中将 <script src="assets/floating-controls.js"> 改为 <script type="module" src="assets/floating-controls.js">；
-  - src/frontend/pdf-viewer/assets/floating-controls.js 顶部新增 const logger = getLogger('FloatingControls');；
-  - src/frontend/pdf-viewer/features/ui-manager/components/pdf-viewer-manager.js 将 class PDFViewerManager 改为 export class PDFViewerManager，补齐命名导出。
-- 测试设计:
-  - 新增用例1：验证 pdf-viewer-manager.js 的命名导出存在；
-  - 新增用例2：在 JSDOM 中加载 floating-controls.js，触发 DOMContentLoaded 并模拟点击，验证逻辑不抛错且折叠切换正确。
-- 执行与结果:
-  - 两个新增测试均通过；项目其他部分未受影响。
-- 风险与回归点:
-  - 仅涉及 ESModule 装载与命名导出恢复，不改变对外 API；Vite/QtWebEngine 行为与现有脚手架保持一致。
- 
-- 结果：前端不会再收到"未知的消息类型: pdf/search|pdf-home:search:pdf-files"的错误；`SearchManager` 的 v1/v2 双协议解析均可正常工作。
-
-## 2025-10-06 PDF-Home 最近搜索长期存储 ✅ 完成
+## 2025-10-06 PDF-Home 最近搜索长期存储（进行中）
 ### 问题与背景
-- 目前 pdf-home 的"最近搜索"仅存于 LocalStorage，无法跨环境/长期保存。
+- 目前 pdf-home 的“最近搜索”仅存于 LocalStorage，无法跨环境/长期保存。
 - 目标：将最近搜索改为长期存储到文件 `data/pdf-home-config.json` 的 `recent_search` 字段，并在前端定期（防抖）推送更新。
 
 ### 涉及模块与文件
@@ -868,33 +768,11 @@
   - 每次新增/置顶搜索后，300ms 防抖发送 `pdf-home:update:config`，payload 中包含 `recent_search` 数组（元素形如 `{ text, ts }`）。
 - 前端事件常量：`src/frontend/common/event/event-constants.js:WEBSOCKET_MESSAGE_TYPES`
   - 新增 `GET_CONFIG`、`UPDATE_CONFIG`。
-- 后端：`src/backend/msgCenter_server/standard_server.py`
-  - 新增 `handle_pdf_home_get_config`、`handle_pdf_home_update_config`。
+- 后端：`src/backend/pdfTable_server/application_subcode/websocket_handlers.py`
+  - 新增 `handle_get_config`、`handle_update_config`。
   - 配置文件路径：`data/pdf-home-config.json`（UTF-8 + 换行 `\n`）。
 
-### 完成内容
-- ✅ 新增事件常量（前端）
-- ✅ 编写前端单测（安装请求、更新发送、回执覆盖）
-- ✅ 改造 RecentSearchesFeature 读/写后端（含防抖）
-- ✅ 增加后端 WS 处理器（UTF-8 文件读写）
-- ✅ 修复 WSClient `#flushMessageQueue()` 保留完整消息（含 `request_id`），避免队列消息回执无法关联
-
----
-
-## 任务：PDFLibraryAPI 插件隔离重构（规划)
-
-- 时间：2025-10-06
-- 背景：`src/backend/api/pdf_library_api.py` 现为多功能混合门面（搜索/书签/入库等），职责过重，影响扩展与测试边界。
-- 目标：按前端域拆分后端模块，并保留向下兼容门面；不改变 WebSocket 消息契约与前端行为。
-
-### 目录规划
-- `src/backend/api/pdf-home/search`：搜索服务（search_records）
-- `src/backend/api/pdf-home/add`：文件入库/注册（register_file_info, add_pdf_from_file）
-- `src/backend/api/pdf-viewer/bookmark`：书签读写（list_bookmarks, save_bookmarks）
-- `src/backend/api/utils`：时间戳、record 映射、tags 归一化等通用工具
-
 ### 执行步骤（原子任务）
-<<<<<<< HEAD
 1. 新增事件常量（前端）
 2. 编写前端单测（安装请求、更新发送、回执覆盖）
 3. 改造 RecentSearchesFeature 读/写后端（含防抖）
@@ -911,6 +789,45 @@
 ---
 
 ## 2025-10-06 任务：pdf-home“阅读”按钮直连打开 pdf-viewer（不经 launcher）
+
+- 背景：用户要求在 pdf-home 中，对选中的搜索结果批量打开 pdf-viewer 主窗体；通过参数传递所需端口；关闭 pdf-home 时关闭这些子窗口；统一由字典管理。
+- 相关模块/函数：
+  - 前端：
+    - `src/frontend/pdf-home/features/search-results/index.js` 为 `.batch-btn-read` 绑定点击，收集 `.search-result-checkbox:checked` 的 `data-id`，通过 QWebChannel 调用 PyQt。
+    - `src/frontend/pdf-home/qwebchannel/qwebchannel-bridge.js` 新增 `openPdfViewers({ pdfIds })`。
+  - PyQt（pdf-home）：
+    - `src/frontend/pdf-home/pyqt-bridge.py` 新增 `openPdfViewers(pdf_ids:list)`，读取 `logs/runtime-ports.json`（UTF-8）获得 `vite_port/msgCenter_port/pdfFile_port`，实例化 `src/frontend/pdf-viewer/pyqt/main_window.py::MainWindow`，构建 URL 并 `show()`；维护 `parent.viewer_windows` 字典。
+    - `src/frontend/pdf-home/main_window.py` 新增 `viewer_windows` 字典；在 `closeEvent` 中依次关闭已登记的子窗口，并写入 `logs/window-close.log`（UTF-8, `\n`）。
+  - 纯函数与测试：
+    - `build_pdf_viewer_url(vite, ws, pdf, pdf_id, page_at?, position?)`（pyqt-bridge.py 顶层函数）
+    - `src/frontend/pdf-home/__tests__/test_pyqt_bridge_url.py` 覆盖 URL 构建与编码/范围限制
+- 约束与偏离说明：
+  - 规范建议统一通过 `ai_launcher.py` 管理窗口与端口；本任务按用户要求在 pdf-home 内直接启动 pdf-viewer 窗口（不经 launcher）。
+  - 端口来源依然遵循 `logs/runtime-ports.json` 作为单一真相源，确保与现有服务保持一致。
+- 原子步骤：
+  1) 先编写并通过 URL 构建函数的单元测试
+  2) 增加 PyQt 桥接方法与窗口管理字典
+  3) 前端按钮绑定与 QWebChannel 桥接打通
+  4) 在 closeEvent 中关闭子窗口并清理
+  5) 更新记忆库与工作日志
+- 风险控制：
+  - 多窗口 JS 调试端口冲突 → 简单按 `9223 + 已开窗口数` 线性分配；后续可引入端口检测器。
+  - 重复打开同一 pdf-id → 代码优先激活已存在窗口而非重复创建。
+### 2025-10-06 更新：pdf-home 启动 viewer 的 has_host 标记
+- 为避免子窗体关闭影响宿主：
+  - 在 `src/frontend/pdf-viewer/pyqt/main_window.py` 增加 `has_host` 参数，默认 False。
+  - 当 `has_host=True` 时，`closeEvent` 跳过 `ai_launcher.py stop`，仅做前端进程跟踪清理与日志。
+- 在 `src/frontend/pdf-home/pyqt-bridge.py` 中：
+  - 打开 viewer 时传入 `has_host=True`。
+  - 解析 pdf-id → 文件路径（复用 viewer/launcher 的 resolver），URL 附带 `file` 参数以确保启动即加载。### 注意事项
+- 文件读写统一使用 `encoding='utf-8'`，写入需 `newline='\n'`，JSON `ensure_ascii=False`。
+- 事件命名严格 `module:action:object` 三段式。
+- 仍保留 localStorage 作为 UI 立即可用的本地缓存；后端回执为权威数据源，覆盖本地。
+- WebSocket 连接时序：Feature 安装可能早于 WS 连接建立；已修复 WSClient `#flushMessageQueue()` 保留完整消息（含 `request_id`），避免队列消息回执无法关联。
+
+---
+
+## 2025-10-06 任务：pdf-home"阅读"按钮直连打开 pdf-viewer（不经 launcher）
 
 - 背景：用户要求在 pdf-home 中，对选中的搜索结果批量打开 pdf-viewer 主窗体；通过参数传递所需端口；关闭 pdf-home 时关闭这些子窗口；统一由字典管理。
 - 相关模块/函数：
@@ -942,7 +859,19 @@
 - 在 `src/frontend/pdf-home/pyqt-bridge.py` 中：
   - 打开 viewer 时传入 `has_host=True`。
   - 解析 pdf-id → 文件路径（复用 viewer/launcher 的 resolver），URL 附带 `file` 参数以确保启动即加载。
-=======
+## 任务：PDFLibraryAPI 插件隔离重构（规划)
+
+- 时间：2025-10-06
+- 背景：`src/backend/api/pdf_library_api.py` 现为多功能混合门面（搜索/书签/入库等），职责过重，影响扩展与测试边界。
+- 目标：按前端域拆分后端模块，并保留向下兼容门面；不改变 WebSocket 消息契约与前端行为。
+
+### 目录规划
+- `src/backend/api/pdf-home/search`：搜索服务（search_records）
+- `src/backend/api/pdf-home/add`：文件入库/注册（register_file_info, add_pdf_from_file）
+- `src/backend/api/pdf-viewer/bookmark`：书签读写（list_bookmarks, save_bookmarks）
+- `src/backend/api/utils`：时间戳、record 映射、tags 归一化等通用工具
+
+### 执行步骤（原子任务）
 1. 新建上述目录与空模块，补充 `__init__.py`
 2. 提炼工具函数至 `api/utils`（ms/iso/second、tags、row↔record 映射）
 3. 迁移搜索逻辑至 `pdf-home/search/service.py`，门面委派
@@ -995,5 +924,4 @@
   - src/backend/api/pdf_library_api.py: 为 ServiceRegistry 引入 try/except 可选导入，缺失时提供最小桩（register/has/get）与常量，确保 test_pdf_library_api 可运行；保留后续接入真实 ServiceRegistry 的能力。
   - src/backend/msgCenter_server/standard_server.py: 对 ServiceRegistry 采用可选导入与最小桩声明，维持注入接口不变。
 - 测试: 后端相关单测 17 通过（命令: PYTHONPATH=src python -m pytest -q src/backend/api/__tests__/test_pdf_library_api.py src/backend/msgCenter_server/__tests__/test_standard_server_bookmarks.py）。
-- 后续: 如需完整跟进 main 上的 API 插件隔离重构，请创建子任务落实 service_registry 与域服务实现（search/add/bookmark），当前仅提供兼容层避免功能回归。
->>>>>>> cf0de091
+- 后续: 如需完整跟进 main 上的 API 插件隔离重构，请创建子任务落实 service_registry 与域服务实现（search/add/bookmark），当前仅提供兼容层避免功能回归。