﻿## 当前任务（20251009061328）
- 名称：提交并合并到远程 main（anki-linkmaster-B）
- 背景：翻译功能修复已完成，需将当前分支 worker/branch-B 的更改合入 main。
- 步骤：
  1) 提交当前变更（allowlist 修复、测试、文档）
  2) fetch 并确认已包含 origin/main 最新
  3) 推送 HEAD → origin/main（fast-forward）
  4) 验证远程 main 指向本次提交
  5) 回写日志并通知完成
- 状态：进行中

## 当前任务（20251009060839）
- 名称：修复 pdf-viewer 翻译功能“划词后点击翻译无反应”
- 问题背景：点击翻译后未见侧栏反馈与结果，怀疑事件被 EventBus 全局白名单拦截导致功能未触发。
- 相关模块与函数：
  - features/text-selection-quick-actions/index.js（发出 pdf-translator:text:selected、sidebar:open:requested）
  - features/pdf-translator/index.js、components/TranslatorSidebarUI.js（监听 TRANSLATE/ENGINE 相关事件）
  - common/event/global-event-registry.js（全局事件白名单）
- 执行步骤（原子化）：
  1) 复核事件常量与监听/发布位置
  2) 设计测试：验证 pdf-translator:* 事件在白名单中
  3) 修复：将 PDF_TRANSLATOR_EVENTS 加入白名单收集
  4) 运行 jest 测试验证
  5) 回写日志并通知完成
- 状态：已完成（加入 pdf-translator 事件白名单；新增最小测试验证）

# Memory Bank（精简版 / 权威）

## 当前任务（20251009060010）
- 名称：合并最新 main 到当前分支（worker/branch-B）
- 背景：保持工作分支与主线同步，降低冲突与回归风险。
- 执行步骤（原子化）：
  1) 记录 HEAD 与 origin/main 提交哈希
  2) git fetch origin --prune
  3) 若存在未提交修改，先提交以避免合并中断
  4) git merge --no-ff --no-edit origin/main
  5) 验证：git merge-base --is-ancestor origin/main HEAD 返回 0
  6) 回写 AI 工作日志与 memory bank
- 状态：已完成（验证通过）


## 当前任务（20251009050121）
- 名称：再次从远程 main 合并到当前分支（anki-linkmaster-B）
- 问题背景：保持工作分支与主线同步，按需快照并验证合并是否必要；当前分支为 worker/branch-B。
- 相关模块与操作：Git fetch/merge、祖先验证（merge-base）、工作树一致性检查
- 执行步骤（原子化）：
  1) 获取远程：git fetch origin --prune。
  2) 比对提交：HEAD 与 origin/main；如不同则合并。
  3) 验证：合并后祖先关系与 commit 对齐；回写日志。
- 状态：已完成（合并成功，详见本次 AI 工作日志）

## 当前任务（20251008190000）
- 名称：阅读理解 annotation 插件（PDF Viewer 标注功能）
- 问题背景：
  - 需要系统性了解前端 annotation 模块的架构、事件、数据模型与与后端的持久化契约；为后续问题排查与改造打下基础。
- 相关模块与文件（前端）：
  - Feature 容器：`src/frontend/pdf-viewer/features/annotation/index.js`
  - 管理器：`src/frontend/pdf-viewer/features/annotation/core/annotation-manager.js`
  - 工具注册表：`src/frontend/pdf-viewer/features/annotation/core/tool-registry.js`
  - 侧边栏 UI：`src/frontend/pdf-viewer/features/annotation/components/annotation-sidebar-ui.js`
  - 工具接口：`src/frontend/pdf-viewer/features/annotation/interfaces/IAnnotationTool.js`
  - 数据模型：`src/frontend/pdf-viewer/features/annotation/models/annotation.js`
  - 工具示例：`tools/screenshot/*`, `tools/text-highlight/*`, `tools/comment/*`
- 相关文档与契约：
  - 规范头：`docs/SPEC/SPEC-HEAD-pdf-viewer.json`
  - 事件/消息 Schema：`todo-and-doing/1 doing/20251006182000-bus-contract-capability-registry/schemas/annotation/v1/messages/*.schema.json`
- 执行步骤（原子化）：
  1) 回溯最近8条 AI 工作日志与 context（确认近期修复：pdfId 兜底、ann_id 随机段6位、评论链路统一持久化）。
  2) 阅读 SPEC 头与事件/命名/WS 常量，确认约束与命名三段式规范。
  3) 阅读 Feature/Manager/Sidebar/Registry/Model 主线代码，梳理事件与数据流。
  4) 结合契约 Schema 核对 Annotation 保存/列表/删除 payload（`pdf_uuid`, `json_data` 等）。
  5) 形成架构图/数据流要点与最小化测试建议（不落地改动）。
  6) 回写本文件与 AI-Working-log，并通知完成。

## 当前任务（20251008161957）
- 名称：拉取 main 并合并到当前分支
- 问题背景：
  - 需要保持工作分支与主线 `main` 同步，降低后续集成冲突与回归风险。
- 相关模块与操作：
  - Git 仓库：`C:\Users\napretep\PycharmProjects\anki-linkmaster-A`
  - 远程：`origin/main`
- 执行步骤（原子化）：
  1) 设计验证：记录 `HEAD` 与 `origin/main` 的提交哈希；合并后校验 `merge-base` 祖先关系。
  2) 获取远程：`git fetch origin`，确保 `origin/main` 为最新。
  3) 合并主线：在当前分支执行 `git merge --no-ff --no-edit origin/main`。
  4) 若有冲突：列出冲突文件，逐一解决并提交 `git add ... && git commit`。
  5) 验证：`git merge-base --is-ancestor origin/main HEAD` 返回码为 0；`git status` 干净。
  6) 回写本文件与 AI-Working-log，并通知完成。

## 当前任务（20251008161500）
- 名称：合并 worktree B 并推送到远程
- 背景：worktree B (feature/pdf-home-add-delete-improvements) 包含排序模式优化和样式改进
- 执行步骤：
  1) 提交 memory-bank 文档更新（稳定性治理方法论）
  2) 合并 feature/pdf-home-add-delete-improvements 到 main
  3) 更新 context.md 记录本次合并
  4) 推送所有提交到 origin/main
- 主要变更：
  * 禁用手动拖拽和加权排序模式
  * 优化排序模式选择器 UI
  * 新增排序相关样式
- 合并结果：
  * 提交 ID：d77d4ff
  * 变更文件：2 files changed, 41 insertions(+), 6 deletions(-)
  * 无冲突

## 历史任务（20251008150500）
- 名称：稳定性治理（多 worktree 并行）
- 问题背景：
  - 5 个 AI 各自 worktree 并行开发，合并后出现历史功能失效与回归；
  - 部分测试落后无人维护，缺少“兼容性守护测试（Baseline Compatibility Test, BCT）”与强制门禁；
  - 已有插件隔离/事件总线/契约编程，但缺少“可执行契约 + 质量门禁 + 回归基线”的组合拳。
- 目标：
  - 事件/消息“Schema 化与版本化”，并以消费者驱动契约（CDC）保证 Producer/Consumer 协同；
  - 建立“关键用户旅程”回归基线（BCT），作为演进期间的稳定锚点；
  - 在 CI/合并流程上设置质量门禁（契约 + 基线 + 冒烟），小步合并、特性开关、灰度发布；
  - 强化可观测性（统一日志、关键指标与告警），快速定位回归根因。
- 相关模块与文件（非穷举）：
  - 前端：`src/frontend/common/event/event-constants.js`、`src/frontend/common/ws/ws-client.js`、各功能域 Feature（search/pdf-sorter/pdf-edit/pdf-bookmark/...）
  - 后端：`src/backend/msgCenter_server/standard_server.py`、`src/backend/msgCenter_server/standard_protocol.py`、`src/backend/api/pdf_library_api.py`
  - 规范：`docs/SPEC/*`（事件命名/消息格式/测试方法等）
- 执行步骤（原子化）：
  1) 事件与消息 Schema 化 + 版本策略：为事件负载与 WS 消息建立 JSON Schema（`docs/schema/events/*.schema.json`），命名与版本遵循 `FRONTEND-EVENT-NAMING-001` 与 `VERSION-CONTROL-001`；新增字段为向后兼容，移除/重命名需走弃用窗口。
  2) 消费者驱动契约测试（CDC）：在 `tests/contract/` 为每一类事件建立 Producer/Consumer 契约；变更前先跑下游消费者契约，失败即阻断合并。
  3) 兼容性守护测试（BCT）：在 `tests/bct/` 固化关键用户旅程（示例：搜索→分页→结果截断一致；双击打开 viewer；书签增删仅影响子树；pdf-edit 保存链路成功 Toast）。
  4) 质量门禁（CI）：合并前必须通过 契约+基线+BVT 冒烟 三类测试；核心插件组合走最小矩阵（pdf-home + pdf-viewer + ws-forwarder）。
  5) 合并策略：小步 PR、开启特性开关默认关闭；破坏式变更需 `compat:false + 开关关闭` 路径合并，并在下一版本内提供迁移与兼容期。
  6) 可观测性：统一结构化日志（UTF-8）、关键指标（事件失败率、消息 schema 校验失败计数）、快速回滚与告警；新增错误分类与速率限制配置。
- 验收标准：
  - 任一 PR/合并必须通过：契约（CDC）、基线（BCT）与冒烟三套测试；
  - Schema 变更遵循版本策略并通过向后兼容校验；
  - 回归基线一旦失败自动阻断合并；
  - 合并后 24 小时内无新增 P0/P1 错误；
  - `architecture.md`/`tech.md` 已记录方法论与操作要点。

## 历史任务（20251008061500）
- 名称：合并 worktree D (d-main-20250927) 到 main
- 背景：worktree D 包含侧边栏搜索结果截断、最近添加组件修复等改进，需要合并到主分支
- 执行步骤：
  1) 暂存当前未提交的 context.md 修改
  2) 执行 `git merge d-main-20250927 --no-ff`
  3) 解决 context.md 合并冲突（保留两个分支的所有历史任务）
  4) 提交合并并清理 stash
- 主要变更：
  * 修复侧边栏点击后搜索结果未按N条限制截断
  * SearchManager 缓存分页参数并在结果事件中附带 page 信息
  * SearchResults 对超量结果进行截断
  * UI 统计显示格式改为"显示 N / 共 M 条"
  * 最近添加组件行为修复：取消点击触发搜索，复用下拉选择器
  * 新增测试用例：search-results.limit.test.js
- 合并结果：
  * 冲突文件：.kilocode/rules/memory-bank/context.md（已解决）
  * 变更文件：8 files changed, 294 insertions(+), 439 deletions(-)
  * 提交 ID：90f1dbd
- 验证：合并成功，无冲突遗留

## 历史任务（20251007170045）
- 名称：移除 Header 功能域，启用并验证排序面板
- 背景：旧版按钮来自 Header 渲染；现决定完全删除 Header，仅保留搜索栏工具区。
- 已完成：
  - 删除 Header 目录与全部文件；
  - 移除 `pdf-home-app-v2.js` 中 Header 的导入与注册；
  - 从 `feature-flags.json` 移除 `header` 配置块；
  - 验证 `SearchFeature` 的“🔃 排序”按钮通过 `search:sort:requested` 触发 `PDFSorterFeature` 面板切换（监听位于 `features/pdf-sorter/index.js:371-379`）。
- 新增修复：
  - 由于全局事件白名单限制，`search:sort:requested` 未在白名单中导致被拦截；
  - 已在 `src/frontend/common/event/event-constants.js` 中加入：
    - `SEARCH_EVENTS.ACTIONS.SORT_REQUESTED = 'search:sort:requested'`
    - `SEARCH_EVENTS.ACTIONS.ADD_REQUESTED = 'search:add:requested'`
    - `FILTER_EVENTS.ADVANCED.OPEN = 'filter:advanced:open'`
    - `FILTER_EVENTS.PRESET.SAVE = 'filter:preset:save'`
    - `FILTER_EVENTS.PRESET.SAVED = 'filter:preset:saved'`
  - 使排序/添加/筛选等按钮的全局事件不再被阻断。

## 当前任务（20251007174000）
- 名称：实现排序模式1（默认）为按标题字母升序，并作为默认排序
- 实施：
  - `features/pdf-sorter/feature.config.js`：`defaultSortField='title'`, `defaultSortDirection='asc'`；
  - `features/pdf-sorter/index.js`：实现 `applySort()` 实际应用排序；在 `#handleModeChange(0)` 时重置并应用默认排序；在 `@pdf-list/table:readiness:completed` 与 `@pdf-list/data:load:completed` 钩子中调用 `applySort()`；
- 冲突规避（Filter）：排序仅用 Tabulator `setSort`，不会改变过滤条件；数据刷新后自动重应用当前排序，避免筛选覆盖排序。

## 当前任务（20251007180500）
- 名称：修复“默认排序未生效”（Tabulator实例未注入）
- 背景：Sorter 监听 `@pdf-list/table:readiness:completed`，但事件未携带表格实例，导致 `setTable()` 未执行。
- 实施：
  - `pdf-list/services/list-lifecycle-service.js` 在发出 `TABLE_READY` 时附带 `{ table: this.#tabulator }`；若失败回退为空负载。
  - Sorter 原有监听逻辑在收到后 `setTable()` 并 `applySort()`，从而生效。

## 当前任务（20251007175200）
- 名称：为“默认排序”模式提供 Tooltip（不改文案）
- 实施：
  - `features/pdf-sorter/components/mode-selector.js` 默认模式标签增加 `title="默认排序：按标题字母升序；与筛选互不冲突"`；
- 说明：
  - 保持原 UI 文案不变，仅通过悬浮提示传达默认排序规则；

## 当前任务（20251007182000）
- 名称：将排序下沉到 SQL 层（标题字母升序），并与 Sorter 模式1 打通
- 实施：
  - 后端：
    - `database/plugins/pdf_info_plugin.py`：
      - `query_all()` 默认 `ORDER BY title COLLATE NOCASE ASC`
      - `search_with_filters()` 添加 `ORDER BY` 构建：无 sort_rules → 默认标题升序；支持 `title/author/filename/created_at/updated_at/page_count/file_size`
    - `api/pdf_library_api.py::search_records()` 默认排序改为 `title asc`，并保留内存二次排序一致性；
  - 前端：
    - `features/search/services/search-manager.js`：允许 `search:query:requested` 携带 `sort` 并下发至 WS；当未提供 searchText 时沿用当前词；
    - `features/pdf-sorter/index.js`：模式0（默认排序）时触发一次 `search:query:requested`，携带 `sort: [{field:'title',direction:'asc'}]`；
- 结果：
  - 默认和模式1均由 SQL 执行“标题字母升序”排序；
  - 与 Filter 不冲突，数据经过筛选后再按 SQL 排序返回；

## 当前任务（20251007183500）
- 名称：多级排序（后端）
- 实施：
  - SQLite 插件 `pdf_info_plugin.py` 新增 `_build_order_by(sort_rules)`，支持多字段与字段白名单（含同义词与 JSON 数值 CAST），`query_all/search_with_filters` 应用；
  - API `pdf_library_api.py::search_records()` 传递 `sort_rules` 给 `search_with_filters`；
  - DefaultSearchService 传递 `sort_rules` 并默认 `title asc`；
  - 前端 `pdf-sorter/index.js` 在 `data.type==='multi'` 时 emit `search:query:requested` 携带 sort 数组；
- 说明：
  - 关键词为空或未指定排序 → 默认 `title asc`；
  - 含“match_score”等非 SQL 字段仍在内存层保底排序；
- 待办/后续：
  - 若仍需标题区，将来以“纯标题”轻量组件替代 Header，不包含任何操作按钮；
  - 如需，精简 pdf-sorter 测试中对 `header:sort:requested` 的兼容断言（可保留）。

## 当前任务（20251007185247）
- 名称：修复“搜索后结果未按多级排序”，仅在点击“应用排序”后前端排序才生效的问题；要求多级排序在 SQL 层执行。
- 问题背景：
  - 前端 SearchManager 在用户发起搜索时，未默认携带最近一次（或当前面板配置的）多级排序 `sort[]`；
  - 后端 `DefaultSearchService` 与 `PDFLibraryAPI.search_records` 在 SQL 已 `ORDER BY` 的情况下，仍对返回集进行内存层二次排序，覆盖 SQL 顺序；
  - 体感表现为：搜索出来的结果不是按多级排序；点击“应用排序”按钮（前端本地排序+携带 sort 再次请求）后才正确。
- 涉及模块/函数：
  - 后端：
    - `src/backend/api/pdf-home/search/service.py::DefaultSearchService.search_records`
    - `src/backend/api/pdf_library_api.py::search_records`
    - `src/backend/database/plugins/pdf_info_plugin.py::search_with_filters`、`_build_order_by`
  - 前端：
    - `src/frontend/pdf-home/features/search/services/search-manager.js`（事件监听、WS载荷构建）
    - `src/frontend/pdf-home/features/pdf-sorter/index.js`（应用排序时 emit `search:query:requested` 携带 sort）
- 决策与方案：
  1) SearchManager 持久化最近一次排序配置 `#currentSort`；当 `search:query:requested` 未显式给出 `sort` 时，自动将 `#currentSort` 注入 WS 载荷，实现“搜索默认沿用当前多级排序”。
  2) 后端仅在存在“非SQL可排序字段”（如 `match_score`）时才在内存层进行排序；若 `sort` 全为 SQL 白名单字段，则完全信任 SQL 的 ORDER BY，不做二次排序。
- 执行步骤：
  1) 增加 SearchManager 对 `sort` 的记忆，并在 `#buildMessage` 缺省回填；
  2) 后端两处 search_records 增加 `needs_memory_sort` 判定；
  3) 保持默认：无 tokens 且无 sort → SQL 默认 `title ASC`；有 tokens 且无 sort → 内存 `match_score DESC, updated_at DESC`；
  4) 验证“多列排序（如 rating desc, updated_at desc）”在不包含 `match_score` 时完全由 SQL 层排序；
- 备注：
  - 该变更不影响筛选 WHERE 行为；仅改变排序的归属层级与一致性。

### 最小验证路径（人工）
- 配置多级排序：rating 降序、updated_at 升序；
- 在搜索框输入任意关键字触发搜索；
- 观察结果顺序：应与 SQL ORDER BY 一致，无需再次点击“应用排序”。

### 变更文件
- 后端：
  - src/backend/api/pdf-home/search/service.py:39, 72, 96
  - src/backend/api/pdf_library_api.py:173, 217
  - src/backend/database/plugins/__tests__/test_pdf_info_plugin_sorting_sql.py:1
- 前端：
  - src/frontend/pdf-home/features/search/services/search-manager.js:1

## 当前任务（20251007162030）
- 名称：修复 pdf-home 中 Header 排序按钮失灵（触发排序面板）
- 问题背景：
  - 用户反馈：pdf-home 顶部 header 的“🔃 排序”按钮无法打开排序面板。
  - 现状排查：
    1) HeaderFeature 存在但未实现渲染与事件绑定；
    2) feature-flags.json 中 header 功能被禁用，导致 UI 不出现；
    3) pdf-sorter 功能监听的事件为 `header:sort:requested` / `search:sort:requested`；
    4) 旧测试仍使用 `*:clicked` 命名，已与三段式规范不一致。
- 相关模块与文件：
  - 前端：
    - `src/frontend/pdf-home/features/header/index.js`（HeaderFeature 安装/卸载）
    - `src/frontend/pdf-home/features/header/components/header-renderer.js`（Header 渲染与按钮事件）
    - `src/frontend/pdf-home/config/feature-flags.json`（功能开关）
    - `src/frontend/pdf-home/features/pdf-sorter/index.js`（监听 header/search 的 sort 请求）
    - 测试：
      - `src/frontend/pdf-home/features/header/__tests__/header-sort-button.test.js`
      - `src/frontend/pdf-home/features/pdf-sorter/__tests__/sorter-panel-events.test.js`
- 执行步骤（原子化）：
  1) 设计测试：新增 Header 排序按钮事件测试；将 pdf-sorter 旧事件测试由 clicked→requested。
  2) 开发实现：
     - 实现 HeaderRenderer.render() 渲染 DOM 与按钮点击 emit 事件；
     - 在 HeaderFeature.install() 中注入并渲染 Header；
  3) 启用功能：开启 `feature-flags.json` 中 `header.enabled = true`；
  4) 验证：运行单测（jest）验证事件触发及面板切换；
  5) 更新文档：修正 search README 的事件名为 `*:requested`；
  6) 回写本文件与 AI-Working-log，并通知完成。

 
## 当前任务（20251007190618）
- 名称：实现 pdf-home 侧边栏“最近阅读”（visited_at 降序）
- 问题背景：
  - 侧边栏 recent-opened 子功能为空实现，无法展示最近阅读列表；
  - 需求：按 visited_at 字段降序获取前 N 条记录显示书名；点击任一项，等同于“搜索全部内容，并按 visited_at 降序排列”。
- 相关模块与函数：
  - 前端：
    - `src/frontend/pdf-home/features/sidebar/recent-opened/index.js`（本次实现：请求、渲染、交互）
    - `src/frontend/pdf-home/features/sidebar/components/sidebar-container.js`（容器 DOM）
    - `src/frontend/pdf-home/features/search/services/search-manager.js`（需扩展：透传 sort/pagination）
    - `src/frontend/common/event/event-constants.js`（消息常量）
  - 后端：
    - `src/backend/msgCenter_server/standard_server.py::handle_pdf_search_request`（标准搜索）
    - `src/backend/api/pdf_library_api.py::search_records`（支持 payload.sort / pagination.limit=0）
- 执行步骤（原子化）：
  1) 设计测试：
     - 安装 RecentOpened 时，发送 `pdf-library:search:requested`，data.sort 包含 `{field:'visited_at',direction:'desc'}`，pagination.limit=显示条数
     - 收到 `search:completed` 响应后渲染列表（显示 title）
     - 点击任一项，发出 `search:query:requested`，携带 sort 与 pagination.limit=0（全量）
  2) 实现 RecentOpened：容器绑定、限数下拉、请求与渲染、点击触发；点击时携带 focusId
  3) 扩展 SearchManager：透传 `sort`、`pagination` 到 WS 消息，并在 `search:results:updated` 附带 `focusId`
  4) 运行并修复测试
  5) 回写本文件与 AI-Working-log，并通知完成
 
## 当前任务（20251007184430）
- 名称：修复 pdf-home 关闭 pdf-viewer 后再次打开需双击两次的问题
- 问题背景：
  - 在搜索结果列表中双击打开 pdf-viewer，随后关闭该 viewer 窗口；再次尝试打开同一条记录时，需要先双击一次（pdf-home 闪一下），再双击第二次才会真正打开。
  - 初步研判为 PyQt 窗口关闭未销毁导致的“旧引用残留”，`viewer_windows` 命中“已存在窗口，激活”分支但实际窗口已不可用。
- 相关模块与函数：
  - 前端：
    - `src/frontend/pdf-home/features/search-results/index.js`（双击打开逻辑 -> QWebChannelBridge）
    - `src/frontend/pdf-home/qwebchannel/qwebchannel-bridge.js`（桥接调用 `openPdfViewers(Ex)`）
  - PyQt：
    - `src/frontend/pdf-home/pyqt-bridge.py`（`viewer_windows` 映射与复用/重建逻辑）
    - `src/frontend/pdf-viewer/pyqt/main_window.py`（viewer 窗口生命周期、closeEvent）
- 执行步骤（原子化）：
  1) 设计最小化测试：前端双击仅调用一次桥接；记录预期行为
  2) 在 `pdf-viewer` MainWindow 构造中设置 `WA_DeleteOnClose`，确保关闭即销毁
  3) 保持 `pyqt-bridge` 的 `isVisible()` 失效清理与 `destroyed.connect` 清理并存
  4) 自测：打开-关闭-再次打开仅一次双击即可；检查 `logs/window-close.log` 与 `viewer_windows` 行为
  5) 更新文档（tech.md）与工作日志，并通知完成
 

## 当前任务（20251007045101）
- 名称：修复 pdf-home 的 PDF 编辑保存链路（前后端联通 + Toast 提示）
- 问题背景：
  - 前端 pdf-edit 功能域存在表单与提交逻辑，但保存后“跑不起来”：
    1) WEBSOCKET_MESSAGE_TYPES 缺失 `pdf-library:record-update:requested`，WSClient 拒绝发送（未注册的请求类型）。
    2) 保存流程未接入 Toast，用户缺少“更新中/完成/失败”状态反馈。
  - 后端 msgCenter 标准协议与 standard_server 已实现 `pdf-library:record-update:*`，可直接对接。
- 相关模块与函数：
  - 前端：
    - `src/frontend/pdf-home/features/pdf-edit/index.js`（保存逻辑、WS 提交、现有全局错误容器）
    - `src/frontend/common/event/event-constants.js`（消息常量定义）
    - `src/frontend/common/ws/ws-client.js`（请求白名单 ALLOWED_OUTBOUND_TYPES 收集）
    - `src/frontend/common/utils/thirdparty-toast.js`（标准 toast 适配器）
  - 后端：
    - `src/backend/msgCenter_server/standard_server.py::handle_pdf_update_request`
    - `src/backend/msgCenter_server/standard_protocol.py::MessageType.PDF_LIBRARY_RECORD_UPDATE_*`
- 执行步骤（原子化）：
  1) 补充前端常量：在 `WEBSOCKET_MESSAGE_TYPES` 中加入 `PDF_LIBRARY_RECORD_UPDATE_REQUESTED/COMPLETED/FAILED`
  2) 在 pdf-edit 保存流程中接入第三方 toast：提交前 `pending('更新中')`，成功 `success('更新完成')`，失败 `error('更新失败-原因')`
  3) 设计最小化测试：断言 WSClient.ALLOWED_OUTBOUND_TYPES 含 `record-update:requested`
  4) 本地联调验证：点击编辑-保存，观察后端日志与前端 toast
  5) 回写本文件与 AI-Working-log，并通知完成

## 总体目标
## 当前任务（20251007195740）
- 名称：修复 pdf-viewer 书签删除误删其它非子书签
- 问题背景：
  - 现象：删除某个书签后，除其子书签外，其他非子书签也被一起删除（或丢失）。
  - 影响：用户误丢书签，列表刷新后出现缺失。
  - 初步研判：前端 BookmarkManager 的保存/加载与后端期望不一致。saveToStorage 传输了所有 Map 节点而非根节点树；后端 save_bookmarks 会将列表中的每一项当作根节点进行扁平化与覆盖写入；同时 loadFromStorage 仅把根节点写入 Map，导致对子节点的操作/查找不稳定。
- 相关模块与函数：
  - 前端：
    - src/frontend/pdf-viewer/features/pdf-bookmark/services/bookmark-manager.js（saveToStorage/loadFromStorage/deleteBookmark/reorder）
    - src/frontend/pdf-viewer/features/pdf-bookmark/services/bookmark-storage.js（Remote/Local 存储协议）
  - 后端：
    - src/backend/api/pdf_library_api.py（save_bookmarks/list_bookmarks 期望根节点列表）
- 执行步骤（原子化）：
  1) 设计删除回归测试：构建 A,B,C 三个根节点，B 含子 b1，删除 B 后仅 A/C 存活；删除 b1 时仅 b1 消失，B 保留。
  2) 修复 saveToStorage：仅序列化根节点树（rootIds -> tree），不再序列化 Map 全量。
  3) 修复 loadFromStorage：递归写入 Map（根与所有子孙），确保 getBookmark 可命中任意层级。
  4) 自测：本地 LocalStorage 与远端存储（如可）路径，验证删除后刷新仍保持非子树完好。
  5) 更新日志并通知完成。
- 验收标准：
  - 删除任意根节点，仅其子树被移除；其他根节点不受影响。
  - 删除任意子节点，仅该节点（及其子孙）被移除；其父及同级其他节点不受影响。
  - 刷新后（loadFromStorage 或远端 round-trip）仍满足以上。
- 前端（pdf-home、pdf-viewer）为纯 UI 模块，复用共享基础设施（EventBus / Logger / WSClient），仅在必要时通过 QWebChannel 与 Python 通信。
- 后端分三类：WebSocket 转发器（仅收发转发）、HTTP 文件服务器（仅文件传输）、PDF 业务服务器（独立、接收指令执行业务）。
- 日志分层：前端控制台经 DevTools 捕获写入 UTF-8 文件；后端统一用 Python logging（文件覆盖写，UTF-8）。
- AI Launcher 模块化：服务短小、可 start/stop/status，模块可独立运行与测试。

## 统一规范
- 目录命名：统一 kebab-case（示例：`pdf-home` / `pdf-viewer`），禁止 `pdf_home`。
- 文件 I/O：所有读写显式 UTF-8；确保换行 `\n` 正确。
- 前端依赖：统一使用 `src/frontend/common/*`（EventBus / Logger / WSClient）。

## 当前任务 - pdf-home Filter 功能分析（2025-10-07）
- 描述：Filter 功能“未运作”，仅做代码与事件流分析，不修改代码。
- 目标：定位未生效的原因，明确事件链路与缺口，给出验证与后续实现建议。
- 相关模块/文件：
  - `src/frontend/pdf-home/features/filter/index.js`
  - `src/frontend/pdf-home/features/filter/components/filter-builder-v2.js`
  - `src/frontend/pdf-home/features/filter/services/filter-manager.js`
  - `src/frontend/pdf-home/features/filter/services/filter-tree.js`
  - `src/frontend/pdf-home/features/filter/services/filter-condition-factory.js`
  - `src/frontend/pdf-home/features/search-results/index.js`
  - `src/frontend/pdf-home/features/pdf-list/index.js`
  - `src/frontend/common/event/event-constants.js`
- 结论（现状）：
  - FilterFeature 本地缓存了 `@pdf-list/data:load:completed` 的数据，接入了搜索事件并能发布 `filter:results:updated`。
  - SearchResultsFeature 监听 `filter:results:updated` 渲染结果卡片。
  - FilterBuilder(V2) 的 `applyFilter()` 未将条件提交至 FilterManager，也未发布结果事件（按钮点击后无实际筛选行为）。
  - PDFList 的 `setFilters()` 仅更新 state 并发布 `filter:change:completed`，表格侧未实现实际过滤应用。
- 事件流（期望 vs 现状）：
  - 期望：高级筛选 → 生成条件 → 应用（FilterManager.applyFilter）→ 发出 `filter:results:updated` → SearchResults 展示 或 Tabulator 行过滤。
  - 现状：高级筛选仅日志与隐藏，无应用动作；导致用户无可见结果变化。
- 原子步骤（执行记录）：
  1. 收集最近 8 个 AI 日志（完成）
  2. 创建本次 AI 工作日志（完成）
  3. 阅读 memory bank 与规范头文件（完成）
  4. 定位 Filter 相关代码与依赖（完成）
  5. 梳理事件链路（完成）
  6. 识别核心缺口与容器冲突风险（完成）
  7. 给出验证与后续实现建议（完成）
  8. 更新 context 与工作日志（完成）
  9. 通知任务完成（待执行）

## 当前任务 - 在SQLite内完成“先搜索后筛选”的检索（2025-10-07）
- 描述：将搜索与筛选下沉到 SQLite（WHERE 条件）完成，前端以 WS 传入 `filters`，后端负责候选集收敛与兼容 `match_score` 计算。
- 设计要点：
  - tokens：字段内 OR，关键词间 AND；字段含 title/author/filename/tags/notes/subject/keywords。
  - filters：`composite(AND/OR/NOT)` 与 `field`（rating gte / is_visible eq / tags has_any / total_reading_time gte）。
  - SQL：通过 `json_extract` 提取 JSON 字段，`tags` 采用 LIKE 近似匹配（'%"tag"%'）。
  - 排序：保留 Python 端的 `match_score` 排序逻辑，SQL 仅负责 WHERE 收敛；分页在排序后再应用。
- 变更点：
  - 后端插件：`pdf_info_plugin.search_with_filters`（新增）。
  - API/Service：`PDFLibraryAPI.search_records` 与 `DefaultSearchService` 优先调用新方法。
  - WS 路由：`standard_server.handle_pdf_search_request` 透传 `filters/sort/search_fields`。
  - 前端：`SearchManager` 发送 `filters`；`FilterBuilder` 构建条件并发出 `filter:apply:completed`；`FilterFeature` 转发到 `search:query:requested`。
- 验证：后端单测 14 通过；功能最小路径可用。

## UI 修复 - Filter 面板定位（2025-10-07）
- 问题：FilterBuilder 面板被固定顶部的搜索栏覆盖。
- 方案：`.filter-container` 设为绝对定位，设置 `top: var(--search-panel-height, 88px)` 与左右撑满；`.filter-builder-wrapper` 增加 `margin-top: 12px`；z-index 低于搜索栏（1000→本容器900），通过 top 保证不重叠。
- 文件：`src/frontend/pdf-home/features/filter/styles/filter-panel.css`

---

## 当前任务 - 侧边栏展开推开搜索结果避免遮挡（2025-10-07）
- 描述：pdf-home 页面中，左侧侧边栏为 fixed 悬浮，展开时覆盖右侧搜索结果区域（`.main-content`）；期望点击展开按钮时将搜索结果“推开”而非遮挡。
- 相关模块/文件：
  - `src/frontend/pdf-home/features/sidebar/components/sidebar-container.js`（收起/展开按钮与交互）
  - `src/frontend/pdf-home/index.html`（`.sidebar` 与 `.main-content` DOM 结构）
  - `src/frontend/pdf-home/style.css`（侧边栏宽度 280px）
- 方案（最小改动，遵循事件架构）：
  - 在 SidebarContainer 内新增私有方法 `#updateMainContentLayout(collapsed)`，在展开时对 `.main-content` 设定 `margin-left: 280px; width: calc(100% - 280px)`，在收起时清空样式；
  - 在 `render()` 完成后按当前状态应用一次，避免初始遮挡；
  - 在点击切换时分别调用，保持布局同步；
  - 保持既有事件 `sidebar:toggle:completed` 不变（仅用于状态广播）。
- 原子步骤：
  1) 设计测试：构造最小 DOM（`.sidebar` + `.main-content`），渲染 `SidebarContainer`，断言首次渲染推开；点击折叠恢复；再次展开再推开。
  2) 编写 Jest 用例至 `features/sidebar/__tests__/sidebar-layout-push.test.js`。
  3) 在 `sidebar-container.js` 实现私有方法并挂接到 `render()` 与点击逻辑。
  4) 运行测试并通过（3/3）。
  5) 更新本文件与工作日志，并通知完成。


## ⚠️ 前端开发核心规范（必读）

### 1️⃣ Logger 日志系统（强制使用）

**❌ 严禁使用**: `console.log` / `console.info` / `console.warn` / `console.error`  
**✅ 必须使用**: 项目的 Logger 系统

**位置**: `src/frontend/common/utils/logger.js`

**基本用法**:
```javascript
import { getLogger, LogLevel } from '../common/utils/logger.js';

// 获取模块专属 logger（推荐使用 getLogger，会自动缓存实例）
const logger = getLogger('ModuleName');

// 使用日志
logger.debug('调试信息', extraData);      // 调试级别
logger.info('一般信息', extraData);       // 信息级别
logger.warn('警告信息', extraData);       // 警告级别
logger.error('错误信息', errorObject);   // 错误级别
logger.event('event:name', 'action', data); // 事件日志
```

**为什么必须使用 Logger**:
1. 统一日志格式，便于调试和追踪问题
2. 支持日志级别控制，生产环境可关闭 debug 日志
3. 日志会被保存到文件，便于事后分析
4. 防止敏感信息泄露（Logger 会过滤私有属性）
5. 与 PyQt 集成，前后端日志统一管理

**日志治理能力**:
- 全局/模块级级别覆盖：`setGlobalLogLevel(level)`、`setModuleLogLevel(module, level)`
- 限流：按"模块+级别"固定窗口限流（默认 120 条/秒）
- 重复折叠：相同消息在 500ms 内仅首条输出
- 事件采样与裁剪：`logger.event()` 支持采样（默认 100%/生产20%）

**运行时配置**（localStorage）:
- `LOG_LEVEL`: `debug|info|warn|error`
- `LOG_EVENT_SAMPLE_RATE`: `0~1` 浮点数

---

### 2️⃣ 项目启动方法（必须遵守）

**⚠️ 严禁直接运行**: `npm run dev` 或 `python app.py` 等命令！  
**✅ 必须使用**: `ai_launcher.py` 脚本管理项目启动和停止

**正确启动方式**:
```bash
# 启动 PDF-Home 模块（文件管理界面）
python ai_launcher.py start --module pdf-home

# 启动 PDF-Viewer 模块（查看器）
python ai_launcher.py start --module pdf-viewer --pdf-id sample

# 检查服务状态
python ai_launcher.py status

# 停止所有服务
python ai_launcher.py stop
```

---

### 3️⃣ EventBus 事件命名规范（严格遵守）

**格式**: `{module}:{action}:{status}` （必须正好3段，用冒号分隔）

**✅ 正确示例**:
```javascript
'pdf:load:completed'          // PDF加载完成
'bookmark:create:requested'   // 请求创建书签
'sidebar:open:success'        
```

**❌ 错误示例**:
```javascript
'loadData'                     // 只有1段
'pdf:list:data:loaded'         // 超过3段
'pdf_list_updated'            // 使用下划线
'pdfListUpdated'              // 驼峰命名
'pdf:loaded'                  // 只有2段
```

---

### 5️⃣ Feature 开发标准流程

**📖 完整文档**: `src/frontend/HOW-TO-ADD-FEATURE.md`

**Feature类必须实现**:
- `name` getter: 功能名称（kebab-case）
- `version` getter: 版本号
- `dependencies` getter: 依赖的其他Feature
- `install(context)`: 安装功能
- `uninstall(context)`: 卸载功能

**在Bootstrap中注册**:
```javascript
// 文件: bootstrap/app-bootstrap-feature.js
import { MyFeature } from '../features/my-feature/index.js';
registry.register(new MyFeature());
```

---

### 6️⃣ 依赖注入规范

**✅ 正确方式：通过Container获取依赖**
```javascript
const { container } = context;
const pdfManager = container.get('pdfManager');

## 当前任务 - 侧边栏「最近添加」实现（2025-10-07）
- 描述：在 pdf-home 侧边栏实现“最近添加”功能，捕捉后端添加完成回执，持久化并渲染最近添加列表，点击可打开 PDF。
- 背景：侧边栏容器（v2）已渲染出 `#recent-added-section` 与 `#recent-added-list`，但 `recent-added/index.js` 仍为占位；需要补齐逻辑，遵循事件白名单与三段式命名。
- 相关模块/文件：
  - `src/frontend/pdf-home/features/sidebar/recent-added/index.js`
  - `src/frontend/common/event/event-constants.js`（使用 `WEBSOCKET_MESSAGE_TYPES`）
  - `src/frontend/common/ws/ws-client.js`（路由响应到 `websocket:message:response`）
  - 侧边栏容器：`features/sidebar/components/sidebar-container.js`
- 事件链路：
  1) 后端完成添加 → WebSocket 推送 `pdf-library:add:completed`（WSClient 路由为 `websocket:message:response`）
  2) RecentAddedFeature 监听 `websocket:message:response`，在 `type===add:completed & status===success` 时提取 `data.file | data.files` → 写入本地（LocalStorage：`pdf-home:recent-added`）、更新 UI。
  3) 用户点击侧边栏项 → 通过 `websocket:message:send` 发送 `pdf-library:viewer:requested`（`data.file_id`）。
  4) 应用启动 → 发送 `pdf-library:search:requested`，参数 `sort=[{field:'created_at',direction:'desc'}]` 和 `pagination.limit = maxItems`；收到 `pdf-library:search:completed` 后渲染列表。
- 数据结构：`{ id, filename, path, ts }`；去重规则：优先按 `id`，否则按 `(filename + path)`；最大条数 `maxItems=50`；显示条数保存在 `pdf-home:recent-added:display-limit`。
- 展示规则：优先显示 `title`（书名）；若尚未获取详情，则暂以 `filename` 展示，待 `pdf-library:info:completed` 回执后更新为书名。
- 原子步骤：
  1. 设计并新增 Jest 测试（首次安装占位、添加后渲染、点击打开、去重提升）
  2. 实现 `index.js`：加载/保存、渲染、监听 WS 回执与点击、显示条数选择器、启动即从DB加载
  3. 运行测试验证；
  4. 更新本文件与工作日志；如需可在 `feature-flags.json` 中启用功能。

— 本段遵循 UTF-8 编码与 \n 换行 —
```

**❌ 错误方式：硬编码依赖**
```javascript
// ❌ 禁止：直接import其他Feature
import { PDFManager } from '../pdf-manager/pdf-manager.js';
```

---

### 7️⃣ 功能域模块化架构

**📖 深度解析**: `src/frontend/ARCHITECTURE-EXPLAINED.md`

**核心原则**:
1. **功能域隔离**: 每个Feature独立目录 (`features/功能名/`)
2. **事件驱动通信**: Feature间仅通过EventBus通信
3. **依赖注入**: 通过DependencyContainer注入依赖

**严格禁止**:
- ❌ Feature之间直接调用函数
- ❌ 硬编码依赖其他Feature的路径
- ❌ 绕过EventBus直接操作DOM

---

### 8️⃣ 契约编程实践

契约编程强调在编码前先定义清晰的接口契约，并通过文档、测试等方式固化。

**核心原则**:
1. **契约优先**: 编码前先定义接口契约
2. **契约验证**: 通过测试用例验证
3. **契约文档**: 以文档形式固化
4. **契约隔离**: 模块间只通过契约通信

---

## 模块职责

### 前端（pdf-home / pdf-viewer）
- 纯 UI 模块，负责渲染和用户交互
- 通过 WebSocket 与后端通信
- 使用共享基础设施（EventBus / Logger / WSClient）

### 后端
1. **WebSocket 转发器**: 仅收发转发消息
2. **HTTP 文件服务器**: 仅负责文件传输
3. **PDF 业务服务器**: 独立运行，执行 PDF 相关业务逻辑

---

## 最近完成的功能（2025-10）

1. **Toast 通知系统**: 集成 iziToast 第三方库，统一右上角堆叠提示
2. **日志治理**: 实现限流、折叠、采样等高级日志管理功能
3. **搜索功能**: PDF-Home 搜索端到端方案，支持多条件搜索
4. **PyQt 桥接**: 完善 QWebChannel 桥接，支持前后端通信
5. **书签持久化**: WebSocket 书签持久化功能完成
6. **数据库 Phase3**: 四大插件（PDFInfo、PDFBookmark、PDFAnnotation、SearchCondition）完成

---

## Worktree 状态

- **Worktree A** (`feature-bookmark-fix`): 书签修复相关
- **Worktree B** (`feature/pdf-home-add-delete-improvements`): 已合并到 main
- **Worktree C** (`feature-pdf-processing`): 已合并到 main
- **Worktree D** (`d-main-20250927`): 主线开发分支

---

## 关键技术决策

### Toast 方案（2025-10-07）
- 采用 iziToast 作为统一 Toast 方案
- 废弃原有 DOM 元素方式
- 位置：右上角堆叠提示

### 日志策略（2025-10-07）
- 统一关闭发布/订阅日志
- 高频事件采样输出（10%）
- 生产环境默认 WARN 级别

### 并行开发（2025-10-07）
- 采用 Schema-first 策略
- 前后端基于契约并行开发
- 所有消息符合 JSON Schema

---

## 参考文档

- **架构文档**: `src/frontend/ARCHITECTURE-EXPLAINED.md`
- **Feature 开发**: `src/frontend/HOW-TO-ADD-FEATURE.md`
- **EventBus 使用**: `src/frontend/common/event/EVENTBUS-USAGE-GUIDE.md`
- **技术变更**: `.kilocode/rules/memory-bank/tech.md`
- **架构变更**: `.kilocode/rules/memory-bank/architecture.md`

## 当前任务（20251008025747）
- 名称：优化侧边栏搜索性能 - SQL 层面截断记录
- 问题背景：
  - "最近阅读"和"最近添加"侧边栏每次点击都全量加载所有记录
  - 后端存在性能问题：visited_at 走优化分支（SQL LIMIT），created_at 走通用分支（全量查询+Python排序）
  - 当数据库记录增多时，通用分支会导致严重性能问题
- 相关模块与函数：
  - 后端插件：`src/backend/database/plugins/pdf_info_plugin.py`（query_all_by_visited, query_all_by_created）
  - 后端API：`src/backend/api/pdf_library_api.py`（search_records 方法的优化分支）
  - 前端：`src/frontend/pdf-home/features/sidebar/recent-opened/index.js`（最近阅读）
  - 前端：`src/frontend/pdf-home/features/sidebar/recent-added/index.js`（最近添加）
- 解决方案：
  - 在 PDFInfoTablePlugin 添加 `query_all_by_created()` 方法，SQL 层面按 created_at DESC 排序并 LIMIT
  - 在 search_records 添加 created_at 优化分支，条件：无 tokens + created_at desc + 无 filters
  - 与 visited_at 优化分支保持一致的优化策略
- 性能提升：
  - 优化前：全表扫描 + Python 排序 + Python 分页（O(N log N)）
  - 优化后：SQL LIMIT 查询（O(limit)）
  - 10,000 条记录取前 10 条：提升约 1000 倍
- 触发条件：无搜索关键词 + 无筛选 + 单字段降序排序（visited_at 或 created_at）+ 有分页
- 测试：2 个新增单元测试通过（test_search_records_optimizes_visited_at_desc, test_search_records_optimizes_created_at_desc）
- 影响范围：仅优化简单排序查询，不影响复杂搜索（关键词+筛选）的准确性

## 当前任务（20251008021430）
- 名称：修复 pdf-home "最近添加"侧边栏高亮一闪而过的问题
- 问题背景：
  - "最近阅读"点击后能正确高亮并持续显示
  - "最近添加"点击后高亮一闪而过，无法持续显示
  - 根因：事件时序错误，focus 请求在 DOM 渲染前发送，应用后立即清空，导致渲染完成后无法再次应用
- 相关模块与函数：
  - `src/frontend/pdf-home/features/sidebar/recent-added/index.js`（#triggerRecentSearch 方法）
  - `src/frontend/pdf-home/features/sidebar/recent-opened/index.js`（对比参考：成功的实现）
  - `src/frontend/pdf-home/features/search-results/index.js`（#applyPendingFocus 方法）
- 修复方案：
  - 改进时序控制：在搜索结果渲染完成后才发送 focus 请求
  - 监听 `search:results:updated` 事件确保结果已渲染
  - 使用 `requestAnimationFrame` 确保浏览器已完成 DOM 更新
  - 监听器执行后立即取消订阅，避免内存泄漏
- 修复前时序：search → 立即 focus（失败，DOM 未渲染）→ 清空 pendingFocusIds → 渲染 DOM（无法再次应用）
- 修复后时序：search → 监听 results:updated → 渲染 DOM → requestAnimationFrame → focus（成功，DOM 已渲染）
- 验证标准：点击"最近添加"后，搜索结果中的所有条目都被高亮（selected），第一条被聚焦（focused）并滚动到视图中，高亮持续显示不消失

## 当前任务（20251007194500）
- 名称：修复 pdf-viewer 侧边栏打开时未推动 PDF 渲染区的问题（避免遮挡）
- 问题背景：
  - 事件白名单与实现不一致：侧边栏管理器发布 `sidebar:layout:changed`，但白名单与常量仅允许 `sidebar:layout:updated`；
  - 事件总线对未注册的全局事件会阻断发布/订阅；
  - `PDFLayoutAdapter` 订阅的也是旧事件名，导致无法接收布局变化，从而 `#viewerContainer` 未右移。
- 相关模块与函数：
  - `src/frontend/pdf-viewer/features/sidebar-manager/index.js`（发布布局事件与容器创建）
  - `src/frontend/pdf-viewer/features/sidebar-manager/pdf-layout-adapter.js`（订阅布局事件并设置 `.pdf-container.style.left`）
  - `src/frontend/common/event/pdf-viewer-constants.js`（`SIDEBAR_MANAGER.LAYOUT_UPDATED` 常量）
  - `src/frontend/common/event/event-bus.js`（全局事件白名单与验证）
- 执行步骤（原子化）：
  1) 设计测试：触发 `SIDEBAR_MANAGER.LAYOUT_UPDATED` 后 `#viewerContainer.style.left === totalWidth + 'px'`
  2) 添加单测 `__tests__/pdf-layout-adapter.test.js`，覆盖移动与复位两种场景
  3) 修复代码：
     - 订阅与发布统一使用 `PDF_VIEWER_EVENTS.SIDEBAR_MANAGER.LAYOUT_UPDATED`
     - `open:completed` 事件名更正为 `opened:completed`（与常量一致）
     - 兼容历史 `sidebar:layout:changed`（保留订阅，便于平滑过渡）
  4) 运行 Jest 测试；如失败则回滚并修正
  5) 更新本文件与工作日志，并通知完成

## 当前任务（20251007213000）
- 名称：启动 pdf-viewer（a7a8bbd39787）出现空白页的调查与修复
- 现象与日志：
  - JS 日志出现两次 `Uncaught ReferenceError: require is not defined`；Vite 已连接；随后窗口退出。
  - Launcher 传入 URL 正常，含 `file=.../data/pdfs/a7a8bbd39787.pdf`，后端端口解析正常。
- 根因：
  - 前端多处使用 `pdfjs-dist/build/pdf`（UMD/CJS 包）在 QtWebEngine 环境下会触发 `require is not defined`；
  - 应使用 ESM 入口 `pdfjs-dist` 并将 worker 指向 `@pdfjs/build/pdf.worker.min.mjs`；
- 相关模块：
  - `src/frontend/pdf-viewer/pdf/pdf-manager-refactored.js`
  - `src/frontend/pdf-viewer/features/pdf-reader/services/pdf-manager-service.js`
  - `src/frontend/pdf-viewer/features/ui-manager/components/pdf-viewer-manager.js`
- 执行步骤：
  1) 统一改为 ESM 入口 `pdfjs-dist`；
  2) 保持 workerSrc 指向 `@pdfjs/build/pdf.worker.min.mjs`（mjs 版）
  3) 启动验证：确保日志不再出现 `require is not defined`，并能看到 PDF.js 初始化成功日志；
  4) 更新本文件与工作日志，并通知完成。
---

## 状态更新（20251007185127）
- 修复目标：pdf-home 关闭 pdf-viewer 后再次打开需双击两次。
- 关键改动：在 `pdf-viewer` PyQt MainWindow 中设置 `WA_DeleteOnClose`，并维持 `pyqt-bridge` 的可见性检查与 `destroyed` 清理同时存在。
- 预期效果：viewer 关闭即销毁，`viewer_windows` 映射自动清理；再次打开一次双击即可生效，不再出现“闪一下”。### 回归兼容（2025-10-07）
- loadFromStorage 增加“无 rootIds 旧格式”重建逻辑：按 parentId 重组树与根序；防止打开PDF后书签为空。
- saveToStorage 仍仅保存根树，逐步将旧数据迁移为标准结构。
### 书签编辑改进（2025-10-07）
- 立即刷新：编辑成功后先本地刷新，再异步持久化与回读，避免远端回读延迟导致视觉“未更新”。
- 防御性同步：更新时同步父.children 的引用，防止序列化根树时遗漏子节点更新。
### 拖动排序修复（2025-10-07）
- 根因：排序模式事件未在白名单，`emit` 被拦截，UI 收不到，导致 `draggable=false`。
- 修复：新增 `PDF_VIEWER_EVENTS.BOOKMARK.SORT.MODE_CHANGED`，并全量替换发射与监听位置。
- 现状：排序模式可切换，拖动排序可用；保存后刷新保持顺序。
### 排序引擎稳健性（2025-10-07）
- `reorderBookmarks()` 先预校验：父存在性、环路（沿父链上溯）；
- 计算目标 siblings 与 index，考虑同父移动“移除后索引左移”；
- 原子更新：安全移除→插入→同步根 order；
- 失败不改动；成功再持久化与回读。

## 当前任务（20251007223412）
- 名称：合并 worktree A/C/D 已提交代码到 main
- A: feature-bookmark-fix（发生冲突，已在 context.md 合并任务条目）
- C: feature-pdf-processing（已最新）
- D: d-main-20250927（冲突：search-results/index.js、search-manager.js；已融合 focusId 与 pendingFocus）
- 备注：保持 UTF-8 与 \n；冲突均按保留双端能力的原则解决
---

## 当前任务（20251007201657）
- 名称：保存搜索条件到配置文件并在侧边栏展示/应用
- 背景：
  - 现有“已存搜索条件”功能（SavedFiltersFeature）仅有UI桩，未实现持久化与应用逻辑。
  - 侧边栏已有“+”按钮，期望用于添加当前搜索条件；搜索栏上的“保存条件”按钮需要移除。
  - 后端标准协议已支持 pdf-library:config-read/write，我们复用该配置文件(data/pdf-home-config.json) 持久化 saved_filters。
- 相关模块：
  - 前端：
    - src/frontend/pdf-home/features/sidebar/saved-filters/index.js（实现保存/渲染/点击应用）
    - src/frontend/pdf-home/features/search/components/search-bar.js（移除“保存条件”按钮）
    - src/frontend/pdf-home/features/search/services/search-manager.js（已支持透传 filters/sort/pagination）
  - 后端：
    - src/backend/msgCenter_server/standard_server.py（扩展 config 读写，增加 saved_filters 字段）
- 原子步骤：
  1) 设计测试：
     - 安装后发送 GET_CONFIG；点击“+”后发送 UPDATE_CONFIG(data.saved_filters 数组)
     - 模拟 GET_CONFIG 回执包含 saved_filters；点击某项发出 search:query:requested，包含 searchText/filters/sort
  2) 后端：在 handle_pdf_home_get_config / handle_pdf_home_update_config 增加 saved_filters 的读写与校验
  3) 前端：完成 SavedFiltersFeature
     - 加载本地(localStorage)并向后端同步；
     - 监听 filter:state:updated 持久化最近 filters；
     - 监听 @pdf-list/sort:change:completed 持久化最近排序；
     - 点击“+”保存 {id,name,searchText,filters,sort,ts}；
     - 列表渲染与点击应用：设置搜索框文本 -> emit filter:state:updated -> emit search:query:requested(透传 filters/sort)
  4) 前端：移除搜索栏“保存条件”按钮（保留原弹窗代码但不可达）
  5) 编写 jest 用例并跑通
- 交付标准：
  - 侧边栏“已存搜索条件”可添加/显示/点击应用；
  - 后端配置文件包含 saved_filters 字段；
  - 搜索栏不再显示“保存条件”按钮；
  - 全过程 UTF-8 与 \n 规范。

### 追加：保存条件命名对话框（2025-10-07）
- 点击侧边栏“＋”时弹出对话框，填写名称并展示当前快照：
  - 关键词、筛选逻辑、排序规则
- 确认后以输入的名称保存；取消或点击遮罩关闭对话框。

### 追加：已存搜索条件管理对话框（2025-10-07）
- 在“＋”旁新增“⚙️ 管理”按钮；点击弹出管理对话框：
  - 支持拖动排序、重命名、复制、删除
  - 点击“确定”后保存顺序与名称变更，并更新后端配置（config-write）
  - 对话框复用 `.preset-save-dialog` 样式；列表项支持 HTML5 拖拽

## 历史任务（20251008000121）
- 名称：移除 pdf-home 页面中的 通信测试 按钮
- 变更：src/frontend/pdf-home/index.js 删除通信测试开发UI的导入与调用
- 验证：重启 pdf-home，按钮不再出现（dev/prod 均无）

## 历史任务（20251008000726）
- 名称：盘点并汇报冗余代码/配置，提出删除与改动建议
- 范围：pdf-home / pdf-viewer / common / 构建与依赖
- 原子步骤：
  1) 识别候选：未被引用的模块、开发占位、重复依赖、构建误配、遗留兼容代码
  2) 评估影响：列影响模块、UI/行为差异与回滚方案
  3) 形成建议：删除/移动/加特性开关/构建排除项
  4) 汇报并征求确认；后续根据确认再执行删除与重构

## 历史任务（20251008010127）
- 名称：第2阶段清理（删除通信测试工具与legacy代码）
- 变更：
  * 删除 pdf-home/utils/communication-tester.js
  * 移除 PDF-Viewer DOMElementManager 中 legacy DOM 创建/清理逻辑
  * 移除 sidebar-manager 旧事件监听（统一使用 sidebar:layout:updated）
- 回滚：9b65f48 基线

## 历史任务（20251008001859）
- 名称：修复 pdf-viewer 标注持久化（annotation persistence）
- 问题背景：AnnotationManager 存在 Mock 模式，未连接 wsClient；且未在 PDF 加载后触发标注加载。
- 相关模块与函数：
  - 前端：src/frontend/pdf-viewer/container/app-container.js（WSClient创建）、src/frontend/common/ws/ws-client.js（导出）、
    src/frontend/pdf-viewer/features/annotation/index.js（安装与事件）、src/frontend/pdf-viewer/features/annotation/core/annotation-manager.js（CRUD与WS）、
    src/frontend/common/event/event-constants.js（消息契约）
  - 后端：src/backend/msgCenter_server/standard_server.py（ANNOTATION_* handlers）、src/backend/database/plugins/pdf_annotation_plugin.py
- 执行步骤（原子化）：
  1) 设计测试：构造 ScopedEventBus + Mock wsClient，验证 CREATE 触发 annotation:save:requested
  2) 修复 ws-client.js 导出：补充 export default WSClient，确保容器可实例化
  3) 在 AnnotationFeature 安装时监听 FILE.LOAD.SUCCESS，解析 pdf-id 或 filename，发出 ANNOTATION.DATA.LOAD
  4) 运行并修复测试
  5) 更新文档与工作日志并通知完成
### 本次修复要点
- 根因：app-container 使用默认导入 WSClient，但 ws-client.js 未提供默认导出，导致 wsClient 未创建，AnnotationManager 落入 Mock 模式，无法持久化
- 补救：在 ws-client.js 增加 export default WSClient，保证容器可实例化 wsClient 并注册到 DI 容器
- 自动加载：AnnotationFeature 监听 pdf-viewer:file:load-success，解析 pdf-id 或 filename，发出 annotation-data:load:requested
- 后端：standard_server.py 已实现 ANNOTATION_LIST/SAVE/DELETE，无需调整
- 测试：新增注释持久化最小化单测（当前 Jest ESM 配置导致已有用例无法整体跑通，建议后续统一 ESM 配置）
- 追加修复：删除 ws-client.js 重复 export default 导致的 Babel 错误
- 备注：AnnotationManager.remote-save/remote-load 失败时降级处理，UI 乐观更新不受阻

## 历史任务（20251008001139）
- 名称：设计新表 pdf_bookanchor（锚点：uuid -> 页码/精确位置）
- 问题背景：
  - 需要一个"活动书签/锚点"实体，外部只需锚点 uuid，即可解析到所属 PDF 的页码与精确位置；还需展示友好名称 name。
  - 项目已有层级书签表 `pdf_bookmark`（json_data 持久化 + json_extract 索引），新表需延续相同风格与事件体系，避免重复实现。
- 相关模块与函数：
  - 数据库：
    - `src/backend/database/plugins/pdf_info_plugin.py`（pdf 基础信息表，外键引用）
    - `src/backend/database/plugins/pdf_bookmark_plugin.py`（现有书签插件，命名/校验/索引风格参考）
    - （新）`src/backend/database/plugins/pdf_bookanchor_plugin.py`
  - 服务/API：
    - `src/backend/api/pdf_library_api.py`（可扩展解析接口：anchor_uuid -> page+position）
    - `src/backend/msgCenter_server/standard_server.py`（WS 路由，新增消息类型）
  - 前端：
    - `src/frontend/pdf-viewer/*`（消费解析结果并跳转定位）
- 执行步骤（原子化）：
  1) 读取历史与规范（已完成）：AItemp 最近 8 条 + SPEC-HEAD
  2) 调研现有书签/DB 插件（进行中）：统一字段/索引/事件风格
  3) 产出字段与 `position` 结构草案（本次目标）：核心列、json_data schema、索引与约束
  4) 征求确认：主键命名（uuid/anchor_uuid）、position 单位、是否首批支持 textRange 等
  5) 拆分实现计划：DB 插件 -> API/WS -> 前端消费 -> 测试
  6) 回写工作日志与本文件，通知完成
### 追加：pdf_bookanchor 表（2025-10-08）
- 已创建插件：`src/backend/database/plugins/pdf_bookanchor_plugin.py`
- 表字段（SQL）：`uuid, pdf_uuid, page_at, position, visited_at, created_at, updated_at, version, json_data`
  - `position`：REAL，0~1（页内百分比高度）；`page_at`：INTEGER，>=1
  - `visited_at`：转由 SQL 字段承载，不写入 json_data
- 约束与索引：外键 pdf_info(uuid) 级联删除；`pdf_uuid`、`created_at`、`(pdf_uuid, page_at)`、`visited_at` 索引
- json_data 建议：`name`(必填)、`description`、`is_active`、`use_count` 等
### 追加：修复 pdf-viewer 标题覆盖（2025-10-08）
- 现象：通过 pdf-home 启动时，窗口标题先为元数据 title，后被替换为文件名。
- 方案：在 `src/frontend/pdf-viewer/pyqt/main_window.py:__init__` 中引入"标题锁定"。
  - 重写 `setWindowTitle` 记录 `_locked_title`；
  - 绑定 `self.web_view.titleChanged` 到 `_on_page_title_changed`，若与锁定值不一致则恢复；
  - 宿主（pdf-home）后续设置的展示名将更新锁定值，确保标题稳定。
- 验证：从 pdf-home 打开 viewer，标题在加载后不再被文件名覆盖。
### 追加：修复 HTML 标题覆盖（2025-10-08）
- 位置：`src/frontend/pdf-viewer/features/ui-manager/components/ui-manager-core.js`
- 根因：URL 解析时未记录首选标题，文件加载成功后用 filename 覆盖 header。
- 修复：
  - 引入 `#preferredTitle`；
  - `URL_PARAMS.PARSED` 记录并应用；
  - `FILE.LOAD.SUCCESS` 优先使用 `#preferredTitle`，否则用 filename。
- 验证：带 `&title=` 时 header 不再被文件名覆盖。

## 历史任务（20251008033805 - 来自 worktree D）
- 名称：修复侧边栏点击后搜索结果未按N条限制截断
- 问题背景：
  - 点击"最近阅读/最近添加"条目应触发空关键词搜索 + 指定排序 + 分页limit=N；
  - 实际渲染出现18条（疑似全量），与侧边栏选择N=5不符；
  - 初步推测：部分路径（或并发搜索）导致后端未应用limit；前端需要兜底保证只渲染前N条。
- 相关模块与函数：
  - 前端：
    - src/frontend/pdf-home/features/search/services/search-manager.js（结果事件附带page信息）
    - src/frontend/pdf-home/features/search-results/index.js（按page.limit截断显示）
  - 后端（背景）：
    - src/backend/msgCenter_server/standard_server.py::handle_pdf_search_request（已接入pagination，未回传page）
    - src/backend/api/pdf_library_api.py::search_records（visited_at/created_at优化分支已具备SQL层LIMIT）
- 执行步骤（原子化）：
  1) 为 SearchManager 的 pending 请求缓存 pagination（limit/offset）
  2) 在 search:results:updated 事件中附带 page 信息（若WS无page，用pending中pagination代替）
  3) SearchResults 接收到 page.limit>0 时，对 records 执行 slice(0, limit) 再渲染
  4) 增加测试：SearchManager请求负载与SearchResults截断逻辑
  5) 更新本context与AI-Working-log
— 本段UTF-8，换行\n —

### 结果（2025-10-08 03:42:27）
- 前端已对超量结果进行截断，保障显示条数与侧边栏选择一致；若后端严格应用 LIMIT，将不会影响当前逻辑。
- 建议后续：服务器响应中回传 page(limit/offset)，当前已兼容此字段。
— UTF-8 / \n —
### 追加（日志分析后措施）
- 根据 logs/pdf-home-js.log：搜索请求的 data.pagination.limit=5 已正确发送；
- 但结果事件可能缺少 page 字段或存在竞态导致未截断渲染，已在 SearchResults 中增加"记录最近一次 limit 并兜底截断"的逻辑。
- 预期：点击侧栏项后，无论响应是否携带 page，最终渲染条数均与 N 保持一致。
— UTF-8 / \n —
### UI 统计修正
- 头部统计由"共 X 条"改为"显示 N / 共 M 条"，N=当前渲染条目数（可能受分页limit截断），M=总条数（服务端统计）。
- 这样当仅显示5条而总计18条时，提示一致且不误导。
— UTF-8 / \n —
### 最近添加 组件行为修复
- 取消标题/列表点击触发搜索，保持与"最近阅读"一致
- 复用 SidebarPanel 渲染的下拉选择器，避免重复 select 导致的状态分裂
- SidebarPanel 不再直接在 limit 变化时重渲染 added/opened 列表，由子功能自身渲染
- 期望：点击"显示10个"仅侧栏显示变为10条，不触发搜索，不改变结果背景色
— UTF-8 / \n —
## 当前任务（20251008175825）
- 名称：修复“大纲拖拽导致无关分支消失”，并统一中文“书签”→“大纲”
- 问题背景：
  - 用户反馈：在侧边栏进行拖拽排序后，大纲树中与本次操作无关的其他分支会“消失/跑飞”。
  - 现状：BookmarkManager（数据层）在 reorder 时已做同父左移修正；UI 的拖拽 drop 逻辑对同父 after 的 newIndex 计算与管理器修正叠加，导致插入位置与预期偏离，回读后视觉表现为“节点消失”。
- 相关模块与函数：
  - UI：`src/frontend/pdf-viewer/ui/bookmark-sidebar-ui.js`（#handleDrop 索引计算）
  - 服务：`src/frontend/pdf-viewer/features/pdf-bookmark/services/bookmark-manager.js`（reorderBookmarks、save/load）
  - 组件：`src/frontend/pdf-viewer/features/pdf-bookmark/components/*`（对话框、工具栏文案）
  - 侧边栏注册：`src/frontend/pdf-viewer/features/sidebar-manager/real-sidebars.js`
- 执行步骤（原子化）：
  1) 设计测试：编写手工脚本验证“跨父移动后根分支不丢失、同父 after 语义正确”（完成）
  2) 修复 #handleDrop 中同父 before/after 的 newIndex 计算（完成）
  3) 保持 BookmarkManager 的同父左移修正逻辑不变（完成）
  4) 将 UI 中文“书签”统一替换为“大纲”，不改事件常量与模块名（完成）
  5) 运行手工测试并通过（完成）
- 验证方式：
  - `node AItemp/manual-tests/test-outline-reorder.mjs` 输出 OK；
  - 实际界面：拖拽重排后侧边栏列表稳定、无关分支不消失，toasts/对话框标题显示“大纲”。
### 追加：修复持久化保存失败（20251008191500）
- 变更：
  1) `ws-client.js` 放行 annotation 标准消息（list/save/delete completed/failed）；
  2) `features/annotation/index.js` 强化 `pdf_uuid` 推断，仅接受 12 位十六进制：从 `pdf-id`、`filename`、`url` 中提取，成功才 `setPdfId()`；
- 目的：
  - 避免 WSClient 将 annotation 消息标记为未注册导致 `request()` 误判失败；
  - 避免传入非 12hex 的 pdf_uuid 触发后端正则校验失败。
- 验证：
  - 截图保存后应看到 `annotation:save:completed`；刷新后 `annotation:list:completed` 返回的数据能渲染至侧栏。
- 影响范围：仅前端；后端插件与协议不变。
## 当前任务（20251008100000）
- 名称：合并远端 main 到当前分支(worker/branch-C)
- 执行：
  1) git fetch origin --prune（远端握手失败，使用本地已有远端引用）
  2) git merge --no-ff --no-edit origin/main（Already up to date）
- 结果：当前分支与 origin/main 一致，无需额外冲突处理。
— UTF-8 / \n —
## 当前任务（20251008101200）
- 名称：修复锚点侧栏“激活导致其它行变成否”
- 背景：入站 nchor:activate:completed 触发全量列表刷新，后端列表中的 is_active 被统一重置，UI 显示为“否”。
- 改动：
  - websocket-adapter：对 nchor:activate:completed 仅派发 ANCHOR.ACTIVATED，不刷新列表。
- 结果：点击激活仅影响目标行，其他行保持原状态。
— UTF-8 / \n —

- 追加修复（20251008075200）：在 PDFAnchorFeature 中监听 NAVIGATION.CHANGED，当存在激活锚点时即时采样并触发 UPDATE，解决滚动时页码不及时更新的问题。

- 错误提示增强（20251008075200）：PDFAnchorFeature 增加滚动诊断与 Anchor 域错误 toast（WS 错误收到 anchor:* 类型时直接前端提示）。

- 需求对齐（20251008075200）：参数优先的锚点模式——当 URL 携带 anchor-id 时，直接将其作为本次会话的跟踪锚点（无需依赖 is_active），启动导航与实时更新。

- 启动参数增强（20251008081500）：launcher.py 新增 --pdfanchor 参数别名（等价 --anchor-id），解析后归一化为 anchor_id 并按原逻辑注入 URL。

- UI 调整（20251008082000）：移除锚点侧栏"激活"按钮，改为复制下拉（拷贝副本/复制ID/复制文内链接 [[id]]）。\n## 当前任务（20251009025517）
- 名称：拉取 main 并合并到当前分支
- 执行步骤（原子化）：
  1) 设计验证：记录HEAD与origin/main哈希；合并后校验merge-base祖先关系
  2) 获取远程：git fetch origin
  3) 合并主线：git merge --no-ff --no-edit origin/main
  4) 若有冲突：逐一解决并提交
  5) 验证：git merge-base --is-ancestor origin/main HEAD=0；git status 干净
\n## 当前任务（20251009025710）
- 名称：拉取 main 并合并到当前分支（已完成）
- 结果：合并成功，冲突仅限 context.md，已采用远端版本并追加本次记录；工作区其他变更已合并。
- 校验：将执行 merge-base 祖先校验与工作区清理校验。

### pdf-viewer 启动策略调整（2025-10-09）
- 由 pdf-home 启动 viewer 改为调用 launcher（子进程）
- 参数：--launcher-from=pdf-home, --parent-pid=<宿主PID>, --vite-port/--msgCenter-port/--pdfFile-port, --js-debug-port, --title
- launcher 增加父进程看门狗：宿主退出/崩溃 → viewer 自退，避免游离进程
- 每次启动日志以 mode=w 截断，统一日志治理
- 进程登记：logs/frontend-process-info.json 记录/清理

### 回滚说明（2025-10-09）
- 因子进程启动速度慢、双击闪退与唯一性破坏，回滚子进程启动改造（revert db27fe9 → 6b436a0）
- 恢复旧行为：pdf-home 直接在同进程内构造 viewer 窗口；日志文件沿用追加模式
- 后续若仅需日志清空，可在 _compute_js_log_path 预清空文件（UTF-8 覆写）替代大改造

### 日志清空（pdf-home 启动 viewer）
- 每次在 _compute_js_log_path 中以 UTF-8 覆写空内容，保证新会话日志从空开始
- 仅影响 JS 日志（logs/pdf-viewer-<id>-js.log），Python 日志仍归 pdf-home

## 当前任务（20251009030905）
- 名称：修复 pdf-viewer 锚点侧边栏复制（复制ID/复制文内链接）不可用问题
- 问题背景：
  - 部分环境（QtWebEngine/权限判定）下 `navigator.clipboard.writeText` 失败，`document.execCommand('copy')` 也可能不可用；
  - 现有侧栏 `AnchorSidebarUI` 与特性 `PDFAnchorFeature` 仅做浏览器侧回退，导致用户点击“复制ID/文内链接”无效；
  - PyQt 主窗体已开启 `JavascriptCanAccessClipboard` 且页面自动注入 qwebchannel.js，可通过 QWebChannel 调用 Python 端设置剪贴板；
- 相关模块与文件：
  - 前端：
    - `src/frontend/pdf-viewer/features/pdf-anchor/components/anchor-sidebar-ui.js`（复制菜单/快捷按钮逻辑）
    - `src/frontend/pdf-viewer/features/pdf-anchor/index.js`（监听 `anchor:copy:requested` 并复制）
  - Python/QWebChannel：
    - `src/frontend/pdf-viewer/pyqt/pdf_viewer_bridge.py`（新增剪贴板槽：`setClipboardText`）
- 执行步骤（原子化）：
  1) 在 Python 端桥接对象新增 `setClipboardText(text: str) -> bool`，使用 Qt 剪贴板实现；
  2) 在 AnchorSidebarUI 的 `copyTextRobust` 与 PDFAnchorFeature 的 `#copyToClipboard` 采用 header 同款顺序：同步 `execCommand('copy')` → Clipboard API → QWebChannel；
  3) 移除侧边栏额外“复制ID”快捷按钮，仅保留下拉菜单项（复制ID/复制文内链接）；
  4) 新增/调整测试：保留菜单项复制测试，移除快捷按钮测试；
  5) 回写 AI-Working-log 与本文件，并通知完成。
## 当前任务（20251009050221）
- 名称：修复截图标注跳转后未显示区域 + 恢复颜色控制
- 问题背景：部分旧数据缺少 rectPercent，导致 ScreenshotTool 在跳转成功后无法渲染标记框（直接 return）；且定位计算基于 pageDiv 尺寸，对 canvas 偏移未校正。
- 相关模块：
  - 截图工具：src/frontend/pdf-viewer/features/annotation/tools/screenshot/index.js
  - 跳转容器：src/frontend/pdf-viewer/features/annotation/index.js（发出 JUMP_SUCCESS）
- 修复要点：
  1) 渲染兜底：如果 annotation.data.rectPercent 缺失而 data.rect 存在，则用 #convertCanvasToPercent(pageNumber, data.rect) 计算百分比（基于当前 canvas 尺寸）；
  2) 定位精度：渲染时用 canvas.getBoundingClientRect() 尺寸并计算相对 pageDiv 的偏移 (offsetLeft/Top)，确保标记框位置与缩放一致；
  3) 颜色控制：保留原先颜色按钮与默认色（已存在代码 MARKER_COLOR_PRESETS/DEFAULT_MARKER_COLOR，无需变更）。
- 测试设计：
  - 手工：
    1) 使用历史仅含 rect（无 rectPercent）的截图标注：点击卡片“跳转”→ 应显示标记框；
    2) 新建截图标注：点击“跳转”→ 显示标记框；悬停删除按钮出现颜色按钮，切换颜色成功；
  - 日志验证：logs/pdf-viewer-*-js.log 中应有 “[ScreenshotTool] rectPercent missing, fallback…” 与 “Marker rendered…”
- 风险与回退：若仍无法定位，请检查 navigationService.navigateTo 是否滚动到正确页面；或在 ScreenshotTool 中增加更长延迟（>300ms）渲染。

## 快捷标注修复记录（文本选择快捷操作）
- 代码：src/frontend/pdf-viewer/features/text-selection-quick-actions/index.js
- 问题：导入 Annotation 模型使用大小写不统一路径 `../annotation/models/Annotation.js`，在部分环境可能大小写敏感导致模块解析或双实例问题，触发“快速标注”报错；
- 修复：改为统一小写路径 `../annotation/models/annotation.js`，与全局保持一致；
- 复现/验证：在未进入高亮模式下，直接选择文本点击“标注”按钮应创建高亮标注，无报错。
<<<<<<< HEAD
\n## 当前任务（20251009054530）
- 名称：重新从远程 main 拉取并合并当前分支（worker/branch-A）
- 执行记录：
  - 拉取：`git fetch origin` 成功
  - 合并：`git merge --no-ff --no-edit origin/main`（提交：30066cc）
  - 冲突：无（自动合并完成）
  - 验证：`git merge-base --is-ancestor origin/main HEAD` = 0 [OK]
- 后续：
  - 继续处理工作区未提交的开发改动（如有），按原子提交拆分
  - 如需，推送当前分支：`git push origin worker/branch-A`
=======
>>>>>>> fd5f1648
<|MERGE_RESOLUTION|>--- conflicted
+++ resolved
@@ -1098,16 +1098,3 @@
 - 问题：导入 Annotation 模型使用大小写不统一路径 `../annotation/models/Annotation.js`，在部分环境可能大小写敏感导致模块解析或双实例问题，触发“快速标注”报错；
 - 修复：改为统一小写路径 `../annotation/models/annotation.js`，与全局保持一致；
 - 复现/验证：在未进入高亮模式下，直接选择文本点击“标注”按钮应创建高亮标注，无报错。
-<<<<<<< HEAD
-\n## 当前任务（20251009054530）
-- 名称：重新从远程 main 拉取并合并当前分支（worker/branch-A）
-- 执行记录：
-  - 拉取：`git fetch origin` 成功
-  - 合并：`git merge --no-ff --no-edit origin/main`（提交：30066cc）
-  - 冲突：无（自动合并完成）
-  - 验证：`git merge-base --is-ancestor origin/main HEAD` = 0 [OK]
-- 后续：
-  - 继续处理工作区未提交的开发改动（如有），按原子提交拆分
-  - 如需，推送当前分支：`git push origin worker/branch-A`
-=======
->>>>>>> fd5f1648
