--- conflicted
+++ resolved
@@ -974,7 +974,7 @@
 - 验证：
   - 截图保存后应看到 `annotation:save:completed`；刷新后 `annotation:list:completed` 返回的数据能渲染至侧栏。
 - 影响范围：仅前端；后端插件与协议不变。
-<<<<<<< HEAD
+ 
 
 ## 当前任务（20251009005807）
 - 名称：统一 pdf-viewer 模块内的 Toast 实现
@@ -1007,7 +1007,7 @@
 - 约定：
   * success/error/warning -> thirdparty-toast
   * info -> notification.showInfo
-=======
+ 
 ## 当前任务（20251008100000）
 - 名称：合并远端 main 到当前分支(worker/branch-C)
 - 执行：
@@ -1032,4 +1032,4 @@
 - 启动参数增强（20251008081500）：launcher.py 新增 --pdfanchor 参数别名（等价 --anchor-id），解析后归一化为 anchor_id 并按原逻辑注入 URL。
 
 - UI 调整（20251008082000）：移除锚点侧栏"激活"按钮，改为复制下拉（拷贝副本/复制ID/复制文内链接 [[id]]）。
->>>>>>> 21dc4b3a
+ 