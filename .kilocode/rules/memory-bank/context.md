--- conflicted
+++ resolved
@@ -10,52 +10,6 @@
 - 目录命名：统一 kebab-case（示例：`pdf-home` / `pdf-viewer`），禁止 `pdf_home`。
 - 文件 I/O：所有读写显式 UTF-8；确保换行 `\n` 正确。
 - 前端依赖：统一使用 `src/frontend/common/*`（EventBus / Logger / WSClient）。
-
----
-
-## 本次任务（20251006160045）
-
-- 名称：拉取远程 main 并合并到当前分支
-- 当前分支：feature-pdf-processing
-- 目的：同步主线最新变更，减少后续冲突风险。
-- 相关：仅涉及 Git 分支与合并流程，不改动业务架构。
-
-执行步骤（原子）
-1) 检查远程与当前分支：`git remote -v`、`git rev-parse --abbrev-ref HEAD`
-2) 拉取主线：`git fetch origin main --prune --tags`
-3) 暂存本地未提交修改：`git stash save`（必要时）
-4) 合并主线：`git merge --no-edit origin/main`
-5) 解决冲突：优先融合 V2 接口与 Logger 规范（如发生）
-6) 还原暂存：`git stash pop` 并继续解决冲突（如发生）
-7) 验证：`git status` 与关键脚本/单测快速运行
-
-当前状态（2025-10-06 16:08:00）
-- 合并提交已生成；冲突文件已解决并提交：
-  - `src/frontend/pdf-home/bootstrap/app-bootstrap-v2.js`
-  - `src/frontend/pdf-home/index.js`
-- 其余文件合并完成；工作区仍有少量未提交改动（非冲突）。
-
-记录
-- 详见：`AItemp/20251006160045-AI-Working-log.md`
-- 本文件与日志均使用 UTF-8 与 `\n` 换行。
-
----
-
-## 本次任务（20251006170512）
-
-- 名称：修复“搜索中不结束/无结果显示”问题
-- 背景：用户反馈搜索后一直显示“搜索中”，无任何结果或失败提示。
-- 根因：
-  - WSClient 提前拦截 `type='error'/'response'` 等兼容消息，导致未进入分发流程；
-  - SearchManager 未订阅 ERROR 事件，失败场景无法结算 pending 请求。
-- 方案：
-  1) 放宽 WSClient 入站白名单：允许 `WSClient.VALID_MESSAGE_TYPES` 与 `response` 类型通过；
-  2) SearchManager 订阅 `WEBSOCKET_MESSAGE_EVENTS.ERROR`，匹配本请求 `request_id` 后发布 `search:results:failed`，隐藏“搜索中”。
-- 状态：已修复，建议端到端验证。
-- 变更文件：
-  - `src/frontend/common/ws/ws-client.js`
-  - `src/frontend/pdf-home/features/search/services/search-manager.js`
-- 记录：`AItemp/20251006170512-AI-Working-log.md`
 
 ---
 
@@ -1626,23 +1580,6 @@
 \r\n## 执行结果（20251007）
 - annotation-manager.js 中重复的私有方法 `#deleteAnnotationFromBackend` 已去重
 - 保留的实现：基于 `#wsClient.request` 的删除逻辑
-<<<<<<< HEAD
-- 构建验证通过：`pnpm run build:pdf-viewer`（无 Babel 报错）
-
-## 本次任务（20251006163530)
-- 名称：修复 pdf-home 搜索（WS契约+SQLite模糊搜索+Toast）
-- 目的：点击显示‘搜索中’，按空格分词，SQLite多字段模糊（标题/作者/文件名/标签/备注/主题/关键词），后端统一 completed 消息，前端渲染结果。
-- 涉及：
-  - 后端：src/backend/msgCenter_server/standard_server.py（搜索请求处理），src/backend/pdfTable_server/application_subcode/websocket_handlers.py（去除旧重复搜索响应）
-  - 前端：src/frontend/common/ws/ws-client.js（事件映射），src/frontend/pdf-home/features/search/services/search-manager.js（请求载荷修正），src/frontend/pdf-home/features/search/index.js（Toast）
-- 执行步骤：
-  1) 修改标准WS搜索处理，构造 tokens 并返回完整 files
-  2) 移除旧搜索重复响应
-  3) 修复 WSClient 对搜索 completed/failed 的事件映射
-  4) SearchManager 发送 data: { query, tokens }
-  5) SearchFeature 显示/隐藏 Toast
-  6) 端到端验证与记录
-=======
 - 构建验证通过：`pnpm run build:pdf-viewer`（无 Babel 报错）
 
 ## 2025-10-07 pdf-home 添加PDF 修复
@@ -1682,5 +1619,4 @@
   3) 替换 pdf-list 中添加流程相关 toast 调用（基于 request_id → pending/dismiss）
   4) 编写并运行 Jest 测试验证适配器行为
   5) 更新本 context 与 tech 记录
-- 预期: 多文件添加时每个文件出现“导入中”→ 成功/失败后关闭并弹出结果；全部完成后显示汇总；位置右上角堆叠。
->>>>>>> 63dbd990
+- 预期: 多文件添加时每个文件出现“导入中”→ 成功/失败后关闭并弹出结果；全部完成后显示汇总；位置右上角堆叠。