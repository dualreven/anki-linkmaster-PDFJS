--- conflicted
+++ resolved
@@ -980,36 +980,6 @@
 
 - 启动参数增强（20251008081500）：launcher.py 新增 --pdfanchor 参数别名（等价 --anchor-id），解析后归一化为 anchor_id 并按原逻辑注入 URL。
 
-<<<<<<< HEAD
-- UI 调整（20251008082000）：移除锚点侧栏"激活"按钮，改为复制下拉（拷贝副本/复制ID/复制文内链接 [[id]]）。
- 
-
-## 当前任务（20251009020020）
-- 名称：优化 pdf-viewer header 标题显示
-- 背景：title 与右侧按钮工具栏在窄屏时争抢空间，影响可读性；期望当空间不足时标题自动尾部省略，并通过 tooltip 显示完整书名。
-- 方案：
-  - CSS：header-left 设为 flex:1; min-width:0；#pdf-title 设置 white-space:nowrap; overflow:hidden; text-overflow:ellipsis; max-width:100%；header-right 保持 flex-shrink:0
-  - JS：UIManagerCore.#updateHeaderTitle 写入 textContent 的同时设置 title 属性，供系统 tooltip 展示
-- 影响：index.html（结构已有，保持不变）、assets/style.css（追加覆盖样式）、ui-manager-core.js（更新标题时写 title）
-- 验证：添加静态守护测试断言 CSS/JS 片段存在
-
-
-### pdf-viewer 启动策略调整（2025-10-09）
-- 由 pdf-home 启动 viewer 改为调用 launcher（子进程）
-- 参数：--launcher-from=pdf-home, --parent-pid=<宿主PID>, --vite-port/--msgCenter-port/--pdfFile-port, --js-debug-port, --title
-- launcher 增加父进程看门狗：宿主退出/崩溃 → viewer 自退，避免游离进程
-- 每次启动日志以 mode=w 截断，统一日志治理
-- 进程登记：logs/frontend-process-info.json 记录/清理
-
-### 回滚说明（2025-10-09）
-- 因子进程启动速度慢、双击闪退与唯一性破坏，回滚子进程启动改造（revert db27fe9 → 6b436a0）
-- 恢复旧行为：pdf-home 直接在同进程内构造 viewer 窗口；日志文件沿用追加模式
-- 后续若仅需日志清空，可在 _compute_js_log_path 预清空文件（UTF-8 覆写）替代大改造
-
-### 日志清空（pdf-home 启动 viewer）
-- 每次在 _compute_js_log_path 中以 UTF-8 覆写空内容，保证新会话日志从空开始
-- 仅影响 JS 日志（logs/pdf-viewer-<id>-js.log），Python 日志仍归 pdf-home
-=======
 - UI 调整（20251008082000）：移除锚点侧栏"激活"按钮，改为复制下拉（拷贝副本/复制ID/复制文内链接 [[id]]）。\n## 当前任务（20251009025517）
 - 名称：拉取 main 并合并到当前分支
 - 执行步骤（原子化）：
@@ -1023,6 +993,22 @@
 - 结果：合并成功，冲突仅限 context.md，已采用远端版本并追加本次记录；工作区其他变更已合并。
 - 校验：将执行 merge-base 祖先校验与工作区清理校验。
 
+### pdf-viewer 启动策略调整（2025-10-09）
+- 由 pdf-home 启动 viewer 改为调用 launcher（子进程）
+- 参数：--launcher-from=pdf-home, --parent-pid=<宿主PID>, --vite-port/--msgCenter-port/--pdfFile-port, --js-debug-port, --title
+- launcher 增加父进程看门狗：宿主退出/崩溃 → viewer 自退，避免游离进程
+- 每次启动日志以 mode=w 截断，统一日志治理
+- 进程登记：logs/frontend-process-info.json 记录/清理
+
+### 回滚说明（2025-10-09）
+- 因子进程启动速度慢、双击闪退与唯一性破坏，回滚子进程启动改造（revert db27fe9 → 6b436a0）
+- 恢复旧行为：pdf-home 直接在同进程内构造 viewer 窗口；日志文件沿用追加模式
+- 后续若仅需日志清空，可在 _compute_js_log_path 预清空文件（UTF-8 覆写）替代大改造
+
+### 日志清空（pdf-home 启动 viewer）
+- 每次在 _compute_js_log_path 中以 UTF-8 覆写空内容，保证新会话日志从空开始
+- 仅影响 JS 日志（logs/pdf-viewer-<id>-js.log），Python 日志仍归 pdf-home
+
 ## 当前任务（20251009030905）
 - 名称：修复 pdf-viewer 锚点侧边栏复制（复制ID/复制文内链接）不可用问题
 - 问题背景：
@@ -1040,5 +1026,4 @@
   2) 在 AnchorSidebarUI 的 `copyTextRobust` 与 PDFAnchorFeature 的 `#copyToClipboard` 采用 header 同款顺序：同步 `execCommand('copy')` → Clipboard API → QWebChannel；
   3) 移除侧边栏额外“复制ID”快捷按钮，仅保留下拉菜单项（复制ID/复制文内链接）；
   4) 新增/调整测试：保留菜单项复制测试，移除快捷按钮测试；
-  5) 回写 AI-Working-log 与本文件，并通知完成。
->>>>>>> aeb4fd60
+  5) 回写 AI-Working-log 与本文件，并通知完成。