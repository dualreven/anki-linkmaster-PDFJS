--- conflicted
+++ resolved
@@ -547,7 +547,6 @@
   - 点击“确定”后保存顺序与名称变更，并更新后端配置（config-write）
   - 对话框复用 `.preset-save-dialog` 样式；列表项支持 HTML5 拖拽
 
-<<<<<<< HEAD
 ## 当前任务（20251008000121）
 - 名称：移除 pdf-home 页面中的 通信测试 按钮
 - 变更：src/frontend/pdf-home/index.js 删除通信测试开发UI的导入与调用
@@ -569,7 +568,7 @@
   * 移除 PDF-Viewer DOMElementManager 中 legacy DOM 创建/清理逻辑
   * 移除 sidebar-manager 旧事件监听（统一使用 sidebar:layout:updated）
 - 回滚：9b65f48 基线
-=======
+
 ## 当前任务（20251008001859）
 - 名称：修复 pdf-viewer 标注持久化（annotation persistence）
 - 问题背景：AnnotationManager 存在 Mock 模式，未连接 wsClient；且未在 PDF 加载后触发标注加载。
@@ -579,7 +578,7 @@
     src/frontend/common/event/event-constants.js（消息契约）
   - 后端：src/backend/msgCenter_server/standard_server.py（ANNOTATION_* handlers）、src/backend/database/plugins/pdf_annotation_plugin.py
 - 执行步骤（原子化）：
-  1) 设计测试：构造ScopedEventBus + Mock wsClient，验证 CREATE 触发 annotation:save:requested
+  1) 设计测试：构造 ScopedEventBus + Mock wsClient，验证 CREATE 触发 annotation:save:requested
   2) 修复 ws-client.js 导出：补充 export default WSClient，确保容器可实例化
   3) 在 AnnotationFeature 安装时监听 FILE.LOAD.SUCCESS，解析 pdf-id 或 filename，发出 ANNOTATION.DATA.LOAD
   4) 运行并修复测试
@@ -590,5 +589,5 @@
 - 自动加载：AnnotationFeature 监听 pdf-viewer:file:load-success，解析 pdf-id 或 filename，发出 annotation-data:load:requested
 - 后端：standard_server.py 已实现 ANNOTATION_LIST/SAVE/DELETE，无需调整
 - 测试：新增注释持久化最小化单测（当前 Jest ESM 配置导致已有用例无法整体跑通，建议后续统一 ESM 配置）
-\n- 追加修复: 删除 ws-client.js 重复 export default 导致的 Babel 错误\n\n- 注: AnnotationManager.remote-save/remote-load 失败时降级处理，UI 乐观更新不受阻\n
->>>>>>> fecb17e1
+- 追加修复：删除 ws-client.js 重复 export default 导致的 Babel 错误
+- 备注：AnnotationManager.remote-save/remote-load 失败时降级处理，UI 乐观更新不受阻