/** @type {import('jest').Config} */
export default {
  testEnvironment: 'jsdom',
  setupFiles: ['<rootDir>/jest.setup.js'],
<<<<<<< HEAD
  globals: {
    'ts-jest': {
      useESM: true
    }
  },
=======
>>>>>>> 16a23174
  moduleNameMapper: {
    '^(\\.{1,2}/.*)\\.js$': '$1'
  },
  transform: {
    '^.+\\.js$': 'babel-jest'
  },
  transformIgnorePatterns: [
<<<<<<< HEAD
    'node_modules/(?!(.*\\.mjs$))'
=======
    'node_modules/(?!(pdfjs-dist)/)'
>>>>>>> 16a23174
  ]
};<|MERGE_RESOLUTION|>--- conflicted
+++ resolved
@@ -2,14 +2,6 @@
 export default {
   testEnvironment: 'jsdom',
   setupFiles: ['<rootDir>/jest.setup.js'],
-<<<<<<< HEAD
-  globals: {
-    'ts-jest': {
-      useESM: true
-    }
-  },
-=======
->>>>>>> 16a23174
   moduleNameMapper: {
     '^(\\.{1,2}/.*)\\.js$': '$1'
   },
@@ -17,10 +9,6 @@
     '^.+\\.js$': 'babel-jest'
   },
   transformIgnorePatterns: [
-<<<<<<< HEAD
-    'node_modules/(?!(.*\\.mjs$))'
-=======
     'node_modules/(?!(pdfjs-dist)/)'
->>>>>>> 16a23174
   ]
 };