--- conflicted
+++ resolved
@@ -238,11 +238,7 @@
 
         try:
             # 获取项目根目录
-<<<<<<< HEAD
-            project_root = Path(__file__).parent.parent.parent
-=======
             project_root = Path(__file__).parent.parent.parent.parent
->>>>>>> 6aca69a0
 
             # 第一步：从 frontend-process-info.json 中移除当前窗口的 PID
             # 这样 ai_launcher.py stop 就不会杀掉窗口自己
@@ -277,21 +273,6 @@
                 )
 
                 if result.returncode == 0:
-<<<<<<< HEAD
-                    print(f"[MainWindow] 后端服务已停止")
-                else:
-                    print(f"[MainWindow] 停止后端服务失败: {result.stderr}")
-            else:
-                print(f"[MainWindow] 未找到 ai_launcher.py: {ai_launcher_path}")
-
-        except subprocess.TimeoutExpired:
-            print(f"[MainWindow] 停止服务超时")
-        except Exception as e:
-            print(f"[MainWindow] 关闭窗口时发生错误: {e}")
-
-        # 接受关闭事件
-        event.accept()
-=======
                     print(f"[MainWindow] 后台服务已停止")
                 else:
                     print(f"[MainWindow] 停止服务时出现警告: {result.stderr}")
@@ -302,5 +283,4 @@
             print(f"[MainWindow] 停止服务失败: {e}")
         finally:
             # 接受关闭事件，让窗口优雅关闭
-            event.accept()
->>>>>>> 6aca69a0
+            event.accept()