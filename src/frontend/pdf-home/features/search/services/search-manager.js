--- conflicted
+++ resolved
@@ -43,12 +43,8 @@
   #setupEventListeners() {
     // 监听搜索请求
     const unsubSearch = this.#eventBus.on('search:query:requested', (data) => {
-<<<<<<< HEAD
       // 兼容扩展参数：允许透传 filters/sort/pagination/focusId
-      this.#handleSearch(data?.searchText, data);
-=======
-      const filters = data && typeof data === 'object' ? data.filters : undefined;
-      // 兼容附加参数：sort/pagination/search_fields
+      // 同时预读取一次性参数以便在构建消息时补充顶层 limit/offset 等兼容字段
       try {
         this.#nextSort = (data && Array.isArray(data.sort)) ? data.sort : null;
         this.#nextPagination = (data && typeof data.pagination === 'object') ? data.pagination : null;
@@ -56,8 +52,7 @@
         this.#nextSort = null;
         this.#nextPagination = null;
       }
-      this.#handleSearch(data.searchText, filters);
->>>>>>> 019fcd1c
+      this.#handleSearch(data?.searchText, data);
     }, { subscriberId: 'SearchManager' });
     this.#unsubs.push(unsubSearch);
 
@@ -275,9 +270,7 @@
     } catch (_) {
       // 安全兜底：忽略非法扩展参数
     }
-<<<<<<< HEAD
-
-=======
+    
     // 附加 sort/pagination（由调用方决定传入）
     try {
       if (this.#nextSort && Array.isArray(this.#nextSort)) {
@@ -295,7 +288,6 @@
     // 清理一次性参数
     this.#nextSort = null;
     this.#nextPagination = null;
->>>>>>> 019fcd1c
     return payload;
   }
 
