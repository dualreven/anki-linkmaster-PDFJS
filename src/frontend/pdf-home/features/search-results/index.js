﻿/**
 * SearchResults Feature - 搜索结果展示功能
 * 显示和管理PDF搜索结果列表
 */

import { ResultsRenderer } from './components/results-renderer.js';
import { WEBSOCKET_EVENTS, WEBSOCKET_MESSAGE_TYPES, PDF_MANAGEMENT_EVENTS } from '../../../common/event/event-constants.js';
import { warning as toastWarning } from '../../../common/utils/thirdparty-toast.js';
import './styles/search-results.css';

export class SearchResultsFeature {
  name = 'search-results';
  version = '1.0.0';
  dependencies = [];
  // 测试可注入：桥接工厂（生产为 null => new QWebChannelBridge）
  static bridgeFactory = null;
  static setBridgeFactory(factory) { SearchResultsFeature.bridgeFactory = factory; }

  #context = null;
  #logger = null;
  #scopedEventBus = null;
  #globalEventBus = null;
  #unsubscribers = [];

  // 渲染器
  #resultsRenderer = null;
  #resultsContainer = null;
  #headerElement = null;
  #qwcBridge = null;

  // 当前结果
  #currentResults = [];
  #pendingFocusIds = null;

  // 布局控制
  #layoutButtons = [];
  #layoutPreferenceKey = 'pdf-home:search-results:layout';
  #currentLayout = 'single';

  // 内部请求超时时间
  #requestTimeoutMs = 3000;
  // 是否允许当缺少 file_path 时通过 WS 向后端补全（默认关闭，遵循隔离优先）
  #allowWsDetailFallback = false;

  /**
   * 安装Feature
   */
  async install(context) {
    this.#context = context;
    this.#logger = context.logger;
    this.#scopedEventBus = context.scopedEventBus;
    this.#globalEventBus = context.globalEventBus;

    this.#logger.info('[SearchResultsFeature] Installing...');

    try {
      // 1. 创建结果容器
      this.#createResultsContainer();

      // 2. 初始化渲染器
      this.#resultsRenderer = new ResultsRenderer(this.#logger, this.#scopedEventBus);

      // 2.1 初始化 QWebChannel 桥接（供“阅读”按钮调用 PyQt 打开窗口）
      try {
        let factory = SearchResultsFeature.bridgeFactory;
        if (!factory) {
          // 动态导入，避免测试环境因 import.meta 等语法报错
          const mod = await import('../../qwebchannel/qwebchannel-bridge.js');
          const Bridge = mod?.QWebChannelBridge || mod?.default?.QWebChannelBridge || mod?.default;
          factory = () => new Bridge();
        }
        this.#qwcBridge = factory();
        await this.#qwcBridge.initialize();
        this.#logger.info('[SearchResultsFeature] QWebChannelBridge 已就绪');
      } catch (e) {
        this.#logger.warn('[SearchResultsFeature] QWebChannelBridge 初始化失败，阅读功能不可用', e);
      }

      // 3. 监听筛选结果更新事件（来自filter插件）
      this.#subscribeToFilterEvents();

      // 4. 监听条目事件（转发到全局）
      this.#setupEventBridge();

      // 5. 渲染初始空状态
      this.#resultsRenderer.render(this.#resultsContainer, []);

      this.#logger.info('[SearchResultsFeature] Installed successfully');
    } catch (error) {
      this.#logger.error('[SearchResultsFeature] Installation failed', error);
      throw error;
    }
  }

  /**
   * 卸载Feature
   */
  async uninstall() {
    this.#logger.info('[SearchResultsFeature] Uninstalling...');

    // 取消事件订阅
    this.#unsubscribers.forEach(unsub => unsub());
    this.#unsubscribers = [];

    // 销毁渲染器
    if (this.#resultsRenderer) {
      this.#resultsRenderer.destroy();
      this.#resultsRenderer = null;
    }

    // 移除DOM
    if (this.#resultsContainer) {
      this.#resultsContainer.remove();
      this.#resultsContainer = null;
    }

    this.#logger.info('[SearchResultsFeature] Uninstalled');
  }

  /**
   * 创建结果容器
   * @private
   */
  #createResultsContainer() {
    // 查找现有容器
    const mainContent = document.querySelector('.main-content');
    if (!mainContent) {
      throw new Error('Main content container not found');
    }

    // 获取或创建header
    this.#headerElement = mainContent.querySelector('.search-results-header');
    if (!this.#headerElement) {
      throw new Error('Search results header not found in index.html');
    }

    // 在header中添加批量操作按钮
    this.#createBatchActionButtons();

    // 获取或创建结果容器
    this.#resultsContainer = mainContent.querySelector('#pdf-table-container');
    if (!this.#resultsContainer) {
      // 创建新容器（如果index.html中没有）
      this.#resultsContainer = document.createElement('div');
      this.#resultsContainer.id = 'pdf-table-container';
      this.#headerElement.insertAdjacentElement('afterend', this.#resultsContainer);
    }

    this.#resultsContainer.classList.add('search-results-container');

    this.#logger.debug('[SearchResultsFeature] Results container created');

    this.#restoreLayoutPreference();
  }

  /**
   * 创建批量操作按钮
   * @private
   */
  #createBatchActionButtons() {
    const existingActions = this.#headerElement.querySelector('.batch-actions');
    if (existingActions) {
      const existingToggle = existingActions.querySelector('.layout-toggle');
      if (existingToggle) {
        this.#bindLayoutButtons(existingToggle);
        this.#updateLayoutButtonsState();
      }
      return;
    }

    const actionsDiv = document.createElement('div');
    actionsDiv.className = 'batch-actions';
    actionsDiv.innerHTML = `
      <button class="batch-action-btn batch-btn-review" title="批量复习选中项">
        🔁 复习
      </button>
      <button class="batch-action-btn batch-btn-read" title="批量阅读选中项">
        📖 阅读
      </button>
      <button class="batch-action-btn batch-btn-edit" title="批量编辑选中项">
        ✏️ 编辑
      </button>
      <button class="batch-action-btn batch-btn-delete" title="批量删除选中项">
        🗑️ 删除
      </button>
    `;

    const layoutToggle = document.createElement('div');
    layoutToggle.className = 'layout-toggle';
    layoutToggle.innerHTML = `
      <span class="layout-toggle__label">布局</span>
      <button type="button" class="layout-toggle__btn" data-layout="single" title="单栏">1栏</button>
      <button type="button" class="layout-toggle__btn" data-layout="double" title="双栏">2栏</button>
      <button type="button" class="layout-toggle__btn" data-layout="triple" title="三栏">3栏</button>
    `;
    actionsDiv.appendChild(layoutToggle);

    this.#headerElement.appendChild(actionsDiv);
    // 绑定“阅读”按钮
    const readBtn = actionsDiv.querySelector('.batch-btn-read');
    if (readBtn) {
      readBtn.addEventListener('click', async () => {
        try {
          const selectedIds = Array.from(document.querySelectorAll('.search-result-checkbox:checked'))
            .map(el => el.getAttribute('data-id'))
            .filter(Boolean);
          if (!selectedIds || selectedIds.length === 0) {
            this.#logger.info('[SearchResultsFeature] 未选择任何条目，阅读操作中止');
            return;
          }
          if (!this.#qwcBridge) {
            this.#logger.warn('[SearchResultsFeature] QWebChannel 未初始化，无法打开阅读窗口');
            return;
          }
          try { await this.#qwcBridge.initialize?.(); } catch {}
          if (this.#qwcBridge.isReady && !this.#qwcBridge.isReady()) {
            this.#logger.warn('[SearchResultsFeature] QWebChannel 未就绪，无法打开阅读窗口');
            return;
          }
          const idSet = new Set(selectedIds.map(String));
          const items = (this.#currentResults || [])
            .filter(r => idSet.has(String(r.id)))
            .map(r => ({ id: String(r.id), filename: r.filename || undefined, file_path: r.path || r.file_path || undefined, title: r.title || undefined }));
          this.#logger.info('[SearchResultsFeature] 发起阅读（批量）', { count: selectedIds.length, withMeta: items.length });
          const payload = { pdfIds: selectedIds.map(String), items };
          if (typeof this.#qwcBridge.openPdfViewersWithMeta === 'function') {
            await this.#qwcBridge.openPdfViewersWithMeta(payload);
          } else {
            await this.#qwcBridge.openPdfViewers(payload);
          }
        } catch (e) {
          this.#logger.error('[SearchResultsFeature] 执行阅读失败', e);
        }
      });
    }
    // 绑定“编辑”按钮（选中多条时，仅取第一条发起编辑）
    const editBtn = actionsDiv.querySelector('.batch-btn-edit');
    if (editBtn) {
      editBtn.addEventListener('click', () => {
        try {
          const selectedIds = Array.from(document.querySelectorAll('.search-result-checkbox:checked'))
            .map(el => el.getAttribute('data-id'))
            .filter(Boolean);
          if (!selectedIds || selectedIds.length === 0) {
            this.#logger.info('[SearchResultsFeature] 未选择任何条目，编辑操作中止');
            toastWarning('未选择任何条目');
            return;
          }

          // 仅编辑第一条（与 pdf-edit 现有逻辑一致）
          const firstId = String(selectedIds[0]);
          const record = (this.#currentResults || []).find(r => String(r?.id) === firstId);
          if (!record) {
            this.#logger.warn('[SearchResultsFeature] 选中记录未在当前结果中找到', { id: firstId });
            toastWarning('无法获取选中的PDF记录');
            return;
          }

          this.#logger.info('[SearchResultsFeature] 触发编辑请求', { id: record.id, filename: record.filename });
          this.#globalEventBus.emit(PDF_MANAGEMENT_EVENTS.EDIT.REQUESTED, record);
        } catch (e) {
          this.#logger.error('[SearchResultsFeature] 执行编辑失败', e);
        }
      });
    }

    this.#bindLayoutButtons(layoutToggle);
    this.#updateLayoutButtonsState();

    this.#logger.debug('[SearchResultsFeature] Batch action buttons created');
  }

  /**
   * 绑定布局切换按钮
   * @param {HTMLElement} container
   * @private
   */
  #bindLayoutButtons(container) {
    this.#layoutButtons = Array.from(container.querySelectorAll('[data-layout]')) || [];
    this.#layoutButtons.forEach((button) => {
      button.addEventListener('click', () => {
        const layout = button.getAttribute('data-layout');
        this.#applyLayout(layout);
      });
    });
  }

  /**
   * 恢复布局偏好
   * @private
   */
  #restoreLayoutPreference() {
    let stored = null;
    try {
      stored = window.localStorage.getItem(this.#layoutPreferenceKey);
    } catch (error) {
      this.#logger?.warn('[SearchResultsFeature] Failed to read layout preference', error);
    }

    this.#applyLayout(stored || this.#currentLayout, { persist: false });
  }

  /**
   * 应用布局并可选持久化
   * @param {string} layout
   * @param {{ persist?: boolean }} [options]
   * @private
   */
  #applyLayout(layout, { persist = true } = {}) {
    const allowed = ['single', 'double', 'triple'];
    const targetLayout = allowed.includes(layout) ? layout : 'single';
    this.#currentLayout = targetLayout;

    if (this.#resultsContainer) {
      this.#resultsContainer.classList.remove('layout-single', 'layout-double', 'layout-triple');
      this.#resultsContainer.classList.add('layout-' + targetLayout);
    }

    this.#updateLayoutButtonsState();

    if (persist) {
      try {
        window.localStorage.setItem(this.#layoutPreferenceKey, targetLayout);
      } catch (error) {
        this.#logger?.warn('[SearchResultsFeature] Failed to persist layout preference', error);
      }
    }
  }

  /**
   * 更新布局按钮状态
   * @private
   */
  #updateLayoutButtonsState() {
    if (!this.#layoutButtons || this.#layoutButtons.length === 0) {
      return;
    }

    this.#layoutButtons.forEach((button) => {
      const layout = button.getAttribute('data-layout');
      if (!layout) {
        return;
      }
      if (layout === this.#currentLayout) {
        button.classList.add('is-active');
      } else {
        button.classList.remove('is-active');
      }
    });
  }

  /**
   * 订阅筛选事件
   * @private
   */
  #subscribeToFilterEvents() {
    // 监听搜索结果更新（来自search插件）
    const unsubSearchResults = this.#globalEventBus.on('search:results:updated', (data) => {
      this.#logger.info('[SearchResultsFeature] Search results received', {
        count: data.count,
        searchText: data.searchText
      });

      this.#handleResultsUpdate(data.records, data.count, data.searchText, data.focusId);
    });
    this.#unsubscribers.push(unsubSearchResults);

    // 监听筛选结果更新（来自filter插件）
    const unsubResults = this.#globalEventBus.on('filter:results:updated', (data) => {
      this.#logger.info('[SearchResultsFeature] Filter results received', {
        count: data.count,
        searchText: data.searchText
      });

      this.#handleResultsUpdate(data.results, data.count, data.searchText);
    });
    this.#unsubscribers.push(unsubResults);

    this.#logger.info('[SearchResultsFeature] Subscribed to search and filter events');

    // 监听外部请求聚焦事件（如“最近添加”点击后要求高亮/聚焦这些ID）
    const unsubFocusReq = this.#globalEventBus.on('search-results:focus:requested', (data) => {
      try {
        const ids = (data && Array.isArray(data.ids)) ? data.ids.map(x => String(x)) : [];
        this.#logger.info('[SearchResultsFeature] Focus request received', { count: ids.length });
        this.#pendingFocusIds = ids.length ? ids : null;
        // 若已有结果，立即尝试应用
        this.#applyPendingFocus();
      } catch (e) {
        this.#pendingFocusIds = null;
      }
    });
    this.#unsubscribers.push(unsubFocusReq);
  }

  /**
   * 设置事件桥接（内部事件 -> 全局事件）
   * @private
   */
  #setupEventBridge() {
    // 条目选中事件 -> 转发到全局
    const unsubSelected = this.#scopedEventBus.on('results:item:selected', (data) => {
      this.#logger.debug('[SearchResultsFeature] Item selected', data);
      this.#globalEventBus.emit('search-results:item:selected', data);
    });
    this.#unsubscribers.push(unsubSelected);

    // 条目打开事件 -> 转发到全局
    const unsubOpen = this.#scopedEventBus.on('results:item:open', async (data) => {
      this.#logger.info('[SearchResultsFeature] Item open requested', data);
      // 1) 转发为全局事件，便于其他模块感知
      this.#globalEventBus.emit('search-results:item:open', data);

      // 2) 直接触发打开 pdf-viewer（通过 QWebChannelBridge -> PyQtBridge）
      try {
        const pdfId = data?.result?.id || data?.id || data?.pdfId;
        const filename = data?.result?.filename || data?.filename || null;
        const title = data?.result?.title || data?.title || null;
        let filePath = data?.result?.path || data?.result?.file_path || data?.file_path || null;
        if (!pdfId) {
          this.#logger.warn('[SearchResultsFeature] Skip open: missing pdfId', { data });
          return;
        }

        if (!this.#qwcBridge) {
          this.#logger.warn('[SearchResultsFeature] QWebChannelBridge not available, cannot open viewer');
          return;
        }

        // ensure initialized (idempotent)
        try { await this.#qwcBridge.initialize?.(); } catch {}

        if (this.#qwcBridge.isReady && !this.#qwcBridge.isReady()) {
          await new Promise(r => setTimeout(r, 200));
        }
        if (this.#qwcBridge.isReady && !this.#qwcBridge.isReady()) {
          this.#logger.warn('[SearchResultsFeature] QWebChannel not ready, cannot open viewer');
          return;
        }

        // 若缺少 file_path，尝试从后端查询一次详情（遵守隔离原则：通过 WS 访问）
        if (!filePath && this.#shouldFetchDetailFallback()) {
          try {
            const detail = await this.#fetchPdfDetail(String(pdfId));
            filePath = detail?.file_path || filePath;
          } catch (e) {
            this.#logger.warn('[SearchResultsFeature] fetch detail failed, continue without file_path', e);
          }
        }

        this.#logger.info('[SearchResultsFeature] Opening pdf-viewer by id', { pdfId, hasFile: !!filePath });
        // 携带 filename / file_path 元信息，便于 PyQt 侧直接带 file 加载
        const items = [{ id: String(pdfId), filename: filename || undefined, file_path: filePath || undefined, title: title || undefined }];
        const payload = { pdfIds: [String(pdfId)], items };
        if (typeof this.#qwcBridge.openPdfViewersWithMeta === 'function') {
          await this.#qwcBridge.openPdfViewersWithMeta(payload);
        } else {
          await this.#qwcBridge.openPdfViewers(payload);
        }
      } catch (e) {
        this.#logger.error('[SearchResultsFeature] Open viewer failed', e);
      }
    });
    this.#unsubscribers.push(unsubOpen);

    this.#logger.info('[SearchResultsFeature] Event bridge setup');
  }

  /**
   * 判断是否允许通过 WS 兜底查询 file_path（默认 false，可通过 localStorage 打开）
   * 开关键: PDF_HOME_FETCH_DETAIL_IF_MISSING = 'true' | 'false'
   * @private
   */
  #shouldFetchDetailFallback() {
    try {
      const v = window.localStorage.getItem('PDF_HOME_FETCH_DETAIL_IF_MISSING');
      if (typeof v === 'string') {
        return v === 'true';
      }
    } catch (_) {}
    return this.#allowWsDetailFallback === true;
  }

  /**
   * 通过 WS 请求获取 PDF 详情（包含 file_path）
   * @param {string} pdfId
   * @returns {Promise<{ file_path?: string, filename?: string }|null>}
   * @private
   */
  async #fetchPdfDetail(pdfId) {
    const rid = `sr-open-${Date.now()}-${Math.random().toString(36).slice(2, 8)}`;
    this.#logger.info('[SearchResultsFeature] Requesting pdf detail via WS', { pdfId, rid });

    return new Promise((resolve) => {
      let settled = false;
      const off = this.#globalEventBus.on(WEBSOCKET_EVENTS.MESSAGE.RECEIVED, (message) => {
        try {
          if (!message || message.request_id !== rid) return;
          if (message.type === WEBSOCKET_MESSAGE_TYPES.PDF_DETAIL_REQUEST.replace(':requested', ':completed') || message.type === 'pdf-library:info:completed') {
            settled = true;
            off();
            resolve(message.data || null);
          } else if (message.type === WEBSOCKET_MESSAGE_TYPES.PDF_DETAIL_REQUEST.replace(':requested', ':failed') || message.type === 'pdf-library:info:failed') {
            settled = true;
            off();
            resolve(null);
          }
        } catch (_) {}
      });

      // 发送请求
      const payload = { type: WEBSOCKET_MESSAGE_TYPES.PDF_DETAIL_REQUEST, request_id: rid, data: { pdf_id: pdfId } };
      this.#scopedEventBus?.emitGlobal(WEBSOCKET_EVENTS.MESSAGE.SEND, payload);

      // 超时兜底
      setTimeout(() => {
        if (!settled) {
          try { off(); } catch {}
          resolve(null);
        }
      }, this.#requestTimeoutMs);
    });
  }

  /**
   * 处理结果更新
   * @private
   */
  #handleResultsUpdate(results, count, searchText, focusId) {
    this.#currentResults = results || [];

    this.#logger.info('[SearchResultsFeature] ===== 处理结果更新 =====', {
      count,
      searchText,
      resultsLength: this.#currentResults.length,
      hasContainer: !!this.#resultsContainer,
      firstItem: this.#currentResults[0]
    });

    // 更新header统计
    this.#updateHeaderStats(count, searchText);

    // 渲染结果
    this.#resultsRenderer.render(this.#resultsContainer, this.#currentResults);

<<<<<<< HEAD
    // 可选：聚焦并滚动到特定条目（用于“最近阅读”侧边栏点击后对齐显示）
    try {
      if (focusId && this.#resultsContainer) {
        const item = this.#resultsContainer.querySelector(`.search-result-item[data-id="${CSS.escape(String(focusId))}"]`);
        if (item) {
          // 设置聚焦样式
          this.#resultsContainer.querySelectorAll('.search-result-item.focused').forEach(el => el.classList.remove('focused'));
          item.classList.add('focused');
          // 滚动至可视区域中间
          item.scrollIntoView({ block: 'center', behavior: 'smooth' });
        }
      }
    } catch (_) { /* ignore */ }
=======
    // 渲染完成后应用待定聚焦/高亮
    this.#applyPendingFocus();
  }

  // 私有：将待定的聚焦/高亮应用到当前结果
  #applyPendingFocus() {
    try {
      if (!this.#pendingFocusIds || !this.#resultsContainer) return;
      const ids = this.#pendingFocusIds;
      let firstEl = null;
      ids.forEach(id => {
        const el = this.#resultsContainer.querySelector(`[data-id="${id}"]`);
        if (el) {
          el.classList.add('selected');
          if (!firstEl) firstEl = el;
        }
      });
      if (firstEl) {
        // 设置聚焦与滚动视图
        try {
          // 清除其他聚焦
          this.#resultsContainer.querySelectorAll('.search-result-item.focused').forEach(it => it.classList.remove('focused'));
        } catch (_) {}
        firstEl.classList.add('focused');
        try { firstEl.scrollIntoView({ behavior: 'smooth', block: 'center' }); } catch (_) {}
      }
      // 应用一次后清空
      this.#pendingFocusIds = null;
    } catch (_) {}
>>>>>>> 019fcd1c
  }

  /**
   * 更新header统计信息
   * @private
   */
  #updateHeaderStats(count, searchText) {
    const countBadge = this.#headerElement.querySelector('.result-count-badge');
    if (countBadge) {
      countBadge.textContent = `共 ${count} 条`;

      // 添加搜索文本提示
      if (searchText) {
        countBadge.setAttribute('title', `搜索: "${searchText}"`);
      } else {
        countBadge.removeAttribute('title');
      }
    }
  }
}

export default SearchResultsFeature;


<|MERGE_RESOLUTION|>--- conflicted
+++ resolved
@@ -543,21 +543,14 @@
     // 渲染结果
     this.#resultsRenderer.render(this.#resultsContainer, this.#currentResults);
 
-<<<<<<< HEAD
-    // 可选：聚焦并滚动到特定条目（用于“最近阅读”侧边栏点击后对齐显示）
+    // 若提供了单个 focusId，则先记录为待定聚焦集
     try {
-      if (focusId && this.#resultsContainer) {
-        const item = this.#resultsContainer.querySelector(`.search-result-item[data-id="${CSS.escape(String(focusId))}"]`);
-        if (item) {
-          // 设置聚焦样式
-          this.#resultsContainer.querySelectorAll('.search-result-item.focused').forEach(el => el.classList.remove('focused'));
-          item.classList.add('focused');
-          // 滚动至可视区域中间
-          item.scrollIntoView({ block: 'center', behavior: 'smooth' });
-        }
-      }
-    } catch (_) { /* ignore */ }
-=======
+      if (focusId) {
+        const fid = String(focusId);
+        this.#pendingFocusIds = new Set([fid]);
+      }
+    } catch (_) {}
+
     // 渲染完成后应用待定聚焦/高亮
     this.#applyPendingFocus();
   }
@@ -576,18 +569,14 @@
         }
       });
       if (firstEl) {
-        // 设置聚焦与滚动视图
-        try {
-          // 清除其他聚焦
-          this.#resultsContainer.querySelectorAll('.search-result-item.focused').forEach(it => it.classList.remove('focused'));
-        } catch (_) {}
+        // 清除其他聚焦并滚动至视图
+        try { this.#resultsContainer.querySelectorAll('.search-result-item.focused').forEach(it => it.classList.remove('focused')); } catch (_) {}
         firstEl.classList.add('focused');
         try { firstEl.scrollIntoView({ behavior: 'smooth', block: 'center' }); } catch (_) {}
       }
       // 应用一次后清空
       this.#pendingFocusIds = null;
     } catch (_) {}
->>>>>>> 019fcd1c
   }
 
   /**
