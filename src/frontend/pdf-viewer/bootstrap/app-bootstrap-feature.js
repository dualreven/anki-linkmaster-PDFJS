/**
 * @file PDF查看器应用启动引导程序（基于Feature Registry）
 * @module AppBootstrapFeature
 * @description 使用插件化架构启动PDF查看器应用
 */

import { getLogger } from "../../common/utils/logger.js";
import { FeatureRegistry } from "../../common/micro-service/feature-registry.js";
import { SimpleDependencyContainer } from "../container/simple-dependency-container.js";
import eventBusSingleton from "../../common/event/event-bus.js";

// 导入 Features
import { AppCoreFeature } from "../features/app-core/index.js";
import { PDFManagerFeature } from "../features/pdf-manager/index.js";
import { UIManagerFeature } from "../features/ui-manager/index.js";
import { CoreNavigationFeature } from "../features/core-navigation/index.js";
import { SearchFeature } from "../features/search/index.js";
import { URLNavigationFeature } from "../features/url-navigation/index.js";
import { AnnotationFeature } from "../features/annotation/index.js";
import { SidebarManagerFeature } from "../features/sidebar-manager/index.js";
<<<<<<< HEAD
import { PDFTranslatorFeature } from "../features/pdf-translator/index.js";
=======
import { PDFBookmarkFeature } from "../features/pdf-bookmark/index.js";
>>>>>>> ba58e45e

/**
 * 解析WebSocket端口
 * @returns {number} WebSocket端口号
 */
function resolveWebSocketPort() {
  // 1. 优先从URL参数获取
  const urlParams = new URLSearchParams(window.location.search);
  const msgCenterPort = urlParams.get('msgCenter');
  if (msgCenterPort) {
    return parseInt(msgCenterPort, 10);
  }

  // 2. 从环境或默认值
  return 8765;
}

/**
 * 解析PDF文件路径
 * @returns {string|null} PDF文件路径
 */
function resolvePDFPath() {
  const urlParams = new URLSearchParams(window.location.search);

  // 1. 优先检查window.PDF_PATH（通过script标签注入）
  if (window.PDF_PATH) {
    return window.PDF_PATH;
  }

  // 2. 检查URL参数file（通过launcher.py传递）
  const fileParam = urlParams.get('file');
  if (fileParam) {
    return decodeURIComponent(fileParam);
  }

  return null;
}

/**
 * 启动PDF查看器应用（基于Feature Registry）
 * @returns {Promise<FeatureRegistry>} Feature Registry 实例
 */
export async function bootstrapPDFViewerAppFeature() {
  const logger = getLogger('pdf-viewer.bootstrap');
  logger.info("[Bootstrap] Starting PDF Viewer App initialization (Feature-based)...");

  try {
    // 1. 解析配置
    const wsPort = resolveWebSocketPort();
    const wsUrl = `ws://localhost:${wsPort}`;
    const pdfPath = resolvePDFPath();

    logger.info(`[Bootstrap] Configuration: wsUrl=${wsUrl}, pdfPath=${pdfPath}`);

    // 2. 创建依赖注入容器
    const container = new SimpleDependencyContainer('pdf-viewer');

    // 注册核心服务
    container.register('eventBus', eventBusSingleton);
    container.register('logger', logger);

    // 3. 创建 Feature Registry
    const registry = new FeatureRegistry({
      container,
      globalEventBus: eventBusSingleton,
      logger
    });

    // 4. 注册核心 Features
    registry.register(new AppCoreFeature());
    registry.register(new PDFManagerFeature());
    registry.register(new UIManagerFeature());
    registry.register(new CoreNavigationFeature());  // 核心导航服务（需在url-navigation和annotation之前）
    registry.register(new SearchFeature());  // 注册搜索功能
    registry.register(new URLNavigationFeature());
<<<<<<< HEAD
=======
    registry.register(new PDFBookmarkFeature());  // 书签管理功能（需在sidebar-manager之前）
    registry.register(new SidebarManagerFeature());  // 侧边栏统一管理器
>>>>>>> ba58e45e
    registry.register(new AnnotationFeature());
    registry.register(new PDFTranslatorFeature());  // 翻译功能
    registry.register(new SidebarManagerFeature());  // 侧边栏统一管理器（最后注册，依赖annotation和pdf-translator）

    // 5. 安装所有 Features（自动解析依赖顺序）
    logger.info("[Bootstrap] Installing features...");
    await registry.installAll();

    // 6. 设置全局引用（便于调试）
    window.pdfViewerApp = {
      registry,
      container,
      getFeature: (name) => {
        const record = registry.get(name);
        return record ? record.feature : null;
      },
      destroy: () => registry.uninstallAll(),
      eventBus: eventBusSingleton
    };

    // 7. 如果有PDF路径，自动加载
    if (pdfPath) {
      logger.info(`[Bootstrap] Auto-loading PDF: ${pdfPath}`);

      // 从完整路径中提取文件名
      const filename = pdfPath.includes('\\') || pdfPath.includes('/')
        ? pdfPath.split(/[\\\/]/).pop()
        : pdfPath;

      // 通过事件系统请求加载PDF
      const { PDF_VIEWER_EVENTS } = await import("../../common/event/pdf-viewer-constants.js");
      eventBusSingleton.emit(PDF_VIEWER_EVENTS.FILE.LOAD.REQUESTED, {
        filename: filename,
        file_path: pdfPath
      }, { actorId: 'Bootstrap' });
    }

    logger.info("[Bootstrap] PDF Viewer App started successfully");
    return registry;

  } catch (error) {
    logger.error("[Bootstrap] Failed to start PDF Viewer App:", error);
    logger.error("[Bootstrap] Error message:", error?.message);
    logger.error("[Bootstrap] Error stack:", error?.stack);
    logger.error("[Bootstrap] Error details:", JSON.stringify(error, Object.getOwnPropertyNames(error)));
    throw error;
  }
}<|MERGE_RESOLUTION|>--- conflicted
+++ resolved
@@ -18,11 +18,8 @@
 import { URLNavigationFeature } from "../features/url-navigation/index.js";
 import { AnnotationFeature } from "../features/annotation/index.js";
 import { SidebarManagerFeature } from "../features/sidebar-manager/index.js";
-<<<<<<< HEAD
 import { PDFTranslatorFeature } from "../features/pdf-translator/index.js";
-=======
 import { PDFBookmarkFeature } from "../features/pdf-bookmark/index.js";
->>>>>>> ba58e45e
 
 /**
  * 解析WebSocket端口
@@ -98,14 +95,10 @@
     registry.register(new CoreNavigationFeature());  // 核心导航服务（需在url-navigation和annotation之前）
     registry.register(new SearchFeature());  // 注册搜索功能
     registry.register(new URLNavigationFeature());
-<<<<<<< HEAD
-=======
     registry.register(new PDFBookmarkFeature());  // 书签管理功能（需在sidebar-manager之前）
-    registry.register(new SidebarManagerFeature());  // 侧边栏统一管理器
->>>>>>> ba58e45e
     registry.register(new AnnotationFeature());
     registry.register(new PDFTranslatorFeature());  // 翻译功能
-    registry.register(new SidebarManagerFeature());  // 侧边栏统一管理器（最后注册，依赖annotation和pdf-translator）
+    registry.register(new SidebarManagerFeature());  // 侧边栏统一管理器（最后注册，依赖annotation、pdf-translator和pdf-bookmark）
 
     // 5. 安装所有 Features（自动解析依赖顺序）
     logger.info("[Bootstrap] Installing features...");
