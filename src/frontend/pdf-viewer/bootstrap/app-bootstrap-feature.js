--- conflicted
+++ resolved
@@ -13,11 +13,8 @@
 import { AppCoreFeature } from "../features/app-core/index.js";
 import { PDFManagerFeature } from "../features/pdf-manager/index.js";
 import { UIManagerFeature } from "../features/ui-manager/index.js";
-<<<<<<< HEAD
 import { SearchFeature } from "../features/search/index.js";
-=======
 import { URLNavigationFeature } from "../features/url-navigation/index.js";
->>>>>>> 3f4d2881
 
 /**
  * 解析WebSocket端口
@@ -90,11 +87,8 @@
     registry.register(new AppCoreFeature());
     registry.register(new PDFManagerFeature());
     registry.register(new UIManagerFeature());
-<<<<<<< HEAD
     registry.register(new SearchFeature());  // 注册搜索功能
-=======
     registry.register(new URLNavigationFeature());
->>>>>>> 3f4d2881
 
     // 5. 安装所有 Features（自动解析依赖顺序）
     logger.info("[Bootstrap] Installing features...");
