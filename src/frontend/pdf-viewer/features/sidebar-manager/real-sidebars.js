--- conflicted
+++ resolved
@@ -223,13 +223,9 @@
         { id: 'bookmark', label: '≡ 书签', title: '打开书签侧边栏' },
         { id: 'annotation', label: '📝 标注', title: '打开标注侧边栏' },
         { id: 'card', label: '📇 卡片', title: '打开卡片侧边栏' },
-<<<<<<< HEAD
+        { id: 'ai-assistant', label: '🤖 AI', title: '打开AI助手侧边栏' },
         { id: 'translate', label: '🌐 翻译', title: '打开翻译侧边栏' },
         { id: 'backlink', label: '🔗 反链', title: '打开反向链接侧边栏' }
-=======
-        { id: 'ai-assistant', label: '🤖 AI', title: '打开AI助手侧边栏' },
-        { id: 'translate', label: '🌐 翻译', title: '打开翻译侧边栏' }
->>>>>>> 777bf547
     ];
 
     // 创建按钮
